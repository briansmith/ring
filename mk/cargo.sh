#!/usr/bin/env bash
#
# Copyright 2020 Brian Smith.
#
# Permission to use, copy, modify, and/or distribute this software for any
# purpose with or without fee is hereby granted, provided that the above
# copyright notice and this permission notice appear in all copies.
#
# THE SOFTWARE IS PROVIDED "AS IS" AND THE AUTHORS DISCLAIM ALL WARRANTIES
# WITH REGARD TO THIS SOFTWARE INCLUDING ALL IMPLIED WARRANTIES OF
# MERCHANTABILITY AND FITNESS. IN NO EVENT SHALL THE AUTHORS BE LIABLE FOR ANY
# SPECIAL, DIRECT, INDIRECT, OR CONSEQUENTIAL DAMAGES OR ANY DAMAGES
# WHATSOEVER RESULTING FROM LOSS OF USE, DATA OR PROFITS, WHETHER IN AN ACTION
# OF CONTRACT, NEGLIGENCE OR OTHER TORTIOUS ACTION, ARISING OUT OF OR IN
# CONNECTION WITH THE USE OR PERFORMANCE OF THIS SOFTWARE.

set -eux -o pipefail
IFS=$'\n\t'

rustflags_self_contained="-Clink-self-contained=yes -Clinker=rust-lld"
qemu_aarch64="qemu-aarch64 -L /usr/aarch64-linux-gnu"
qemu_arm="qemu-arm -L /usr/arm-linux-gnueabihf"
qemu_mipsel="qemu-system-mipsel -L /usr/mipsel-linux-gnu"

# Avoid putting the Android tools in `$PATH` because there are tools in this
# directory like `clang` that would conflict with the same-named tools that may
# be needed to compile the build script, or to compile for other targets.
if [ -n "${ANDROID_SDK_ROOT-}" ]; then
  android_tools=$ANDROID_SDK_ROOT/ndk-bundle/toolchains/llvm/prebuilt/linux-x86_64/bin
fi

for arg in $*; do
  case $arg in
<<<<<<< HEAD
    --target=*)
      target=${arg#*=}
=======
    --target=aarch64-linux-android)
      export CC_aarch64_linux_android=$android_tools/aarch64-linux-android21-clang
      export AR_aarch64_linux_android=$android_tools/aarch64-linux-android-ar
      export CARGO_TARGET_AARCH64_LINUX_ANDROID_LINKER=$android_tools/aarch64-linux-android21-clang
      ;;
    --target=aarch64-unknown-linux-gnu)
      export CC_aarch64_unknown_linux_gnu=aarch64-linux-gnu-gcc
      export AR_aarch64_unknown_linux_gnu=aarch64-linux-gnu-gcc-ar
      export CARGO_TARGET_AARCH64_UNKNOWN_LINUX_GNU_LINKER=aarch64-linux-gnu-gcc
      export CARGO_TARGET_AARCH64_UNKNOWN_LINUX_GNU_RUNNER="$qemu_aarch64"
      ;;
    --target=aarch64-unknown-linux-musl)
      export CC_aarch64_unknown_linux_musl=clang-10
      export AR_aarch64_unknown_linux_musl=llvm-ar-10
      export CARGO_TARGET_AARCH64_UNKNOWN_LINUX_MUSL_RUSTFLAGS="$rustflags_self_contained"
      export CARGO_TARGET_AARCH64_UNKNOWN_LINUX_MUSL_RUNNER="$qemu_aarch64"
      ;;
    --target=arm-unknown-linux-gnueabihf)
      export CC_arm_unknown_linux_gnueabihf=arm-linux-gnueabihf-gcc
      export AR_arm_unknown_linux_gnueabihf=arm-linux-gnueabihf-gcc-ar
      export CARGO_TARGET_ARM_UNKNOWN_LINUX_GNUEABIHF_LINKER=arm-linux-gnueabihf-gcc
      export CARGO_TARGET_ARM_UNKNOWN_LINUX_GNUEABIHF_RUNNER="$qemu_arm"
      ;;
    --target=armv7-linux-androideabi)
      export CC_armv7_linux_androideabi=$android_tools/armv7a-linux-androideabi18-clang
      export AR_armv7_linux_androideabi=$android_tools/arm-linux-androideabi-ar
      export CARGO_TARGET_ARMV7_LINUX_ANDROIDEABI_LINKER=$android_tools/armv7a-linux-androideabi18-clang
      ;;
    --target=armv7-unknown-linux-musleabihf)
      export CC_armv7_unknown_linux_musleabihf=clang-10
      export AR_armv7_unknown_linux_musleabihf=llvm-ar-10
      export CARGO_TARGET_ARMV7_UNKNOWN_LINUX_MUSLEABIHF_RUSTFLAGS="$rustflags_self_contained"
      export CARGO_TARGET_ARMV7_UNKNOWN_LINUX_MUSLEABIHF_RUNNER="$qemu_arm"
      ;;
    --target=i686-unknown-linux-gnu)
      export CC_i686_unknown_linux_gnu=clang-10
      export AR_i686_unknown_linux_gnu=llvm-ar-10
      export CARGO_TARGET_I686_UNKNOWN_LINUX_GNU_LINKER=clang-10
      ;;
    --target=i686-unknown-linux-musl)
      export CC_i686_unknown_linux_musl=clang-10
      export AR_i686_unknown_linux_musl=llvm-ar-10
      export CARGO_TARGET_I686_UNKNOWN_LINUX_MUSL_LINKER=clang-10
      ;;
    --target=mipsel-unknown-linux-gnu)
      export CC_mipsel_unknown_linux_gnu=mipsel-linux-gnu-gcc
      export AR_mipsel_unknown_linux_gnu=mipsel-linux-gnu-gcc-ar
      export CARGO_TARGET_MIPSEL_UNKNOWN_LINUX_GNU_LINKER=mipsel-linux-gnu-gcc
      export CARGO_TARGET_MIPSEL_UNKNOWN_LINUX_GNU_RUNNER="$qemu_mipsel"
      ;;
    --target=x86_64-unknown-linux-musl)
      export CC_x86_64_unknown_linux_musl=clang-10
      export AR_x86_64_unknown_linux_musl=llvm-ar-10
      export CARGO_TARGET_X86_64_UNKNOWN_LINUX_MUSL_LINKER=clang-10
      ;;
    --target=wasm32-unknown-unknown)
      # The first two are only needed for when the "wasm_c" feature is enabled.
      export CC_wasm32_unknown_unknown=clang-10
      export AR_wasm32_unknown_unknown=llvm-ar-10
      export CARGO_TARGET_WASM32_UNKNOWN_UNKNOWN_RUNNER=wasm-bindgen-test-runner
>>>>>>> e4ad6552
      ;;
    *)
      ;;
  esac
done

# See comments in install-build-tools.sh.
llvm_version=10
if [ -n "${RING_COVERAGE-}" ]; then
  llvm_version=11
fi

case $target in
   aarch64-linux-android)
    export CC_aarch64_linux_android=$android_tools/aarch64-linux-android21-clang
    export AR_aarch64_linux_android=$android_tools/aarch64-linux-android-ar
    export CARGO_TARGET_AARCH64_LINUX_ANDROID_LINKER=$android_tools/aarch64-linux-android21-clang
    ;;
  aarch64-unknown-linux-gnu)
    export CC_aarch64_unknown_linux_gnu=clang-$llvm_version
    export AR_aarch64_unknown_linux_gnu=llvm-ar-$llvm_version
    export CFLAGS_aarch64_unknown_linux_gnu="--sysroot=/usr/aarch64-linux-gnu"
    export CARGO_TARGET_AARCH64_UNKNOWN_LINUX_GNU_LINKER=aarch64-linux-gnu-gcc
    export CARGO_TARGET_AARCH64_UNKNOWN_LINUX_GNU_RUNNER="$qemu_aarch64"
    ;;
  aarch64-unknown-linux-musl)
    export CC_aarch64_unknown_linux_musl=clang-$llvm_version
    export AR_aarch64_unknown_linux_musl=llvm-ar-$llvm_version
    export CARGO_TARGET_AARCH64_UNKNOWN_LINUX_MUSL_RUSTFLAGS="$rustflags_self_contained"
    export CARGO_TARGET_AARCH64_UNKNOWN_LINUX_MUSL_RUNNER="$qemu_aarch64"
    ;;
  arm-unknown-linux-gnueabihf)
    export CC_arm_unknown_linux_gnueabihf=arm-linux-gnueabihf-gcc
    export AR_arm_unknown_linux_gnueabihf=arm-linux-gnueabihf-gcc-ar
    export CARGO_TARGET_ARM_UNKNOWN_LINUX_GNUEABIHF_LINKER=arm-linux-gnueabihf-gcc
    export CARGO_TARGET_ARM_UNKNOWN_LINUX_GNUEABIHF_RUNNER="$qemu_arm"
    ;;
  armv7-linux-androideabi)
    export CC_armv7_linux_androideabi=$android_tools/armv7a-linux-androideabi18-clang
    export AR_armv7_linux_androideabi=$android_tools/arm-linux-androideabi-ar
    export CARGO_TARGET_ARMV7_LINUX_ANDROIDEABI_LINKER=$android_tools/armv7a-linux-androideabi18-clang
    ;;
  armv7-unknown-linux-musleabihf)
    export CC_armv7_unknown_linux_musleabihf=clang-$llvm_version
    export AR_armv7_unknown_linux_musleabihf=llvm-ar-$llvm_version
    export CARGO_TARGET_ARMV7_UNKNOWN_LINUX_MUSLEABIHF_RUSTFLAGS="$rustflags_self_contained"
    export CARGO_TARGET_ARMV7_UNKNOWN_LINUX_MUSLEABIHF_RUNNER="$qemu_arm"
    ;;
  i686-unknown-linux-gnu)
    export CC_i686_unknown_linux_gnu=clang-$llvm_version
    export AR_i686_unknown_linux_gnu=llvm-ar-$llvm_version
    export CARGO_TARGET_I686_UNKNOWN_LINUX_GNU_LINKER=clang-$llvm_version
    ;;
  i686-unknown-linux-musl)
    export CC_i686_unknown_linux_musl=clang-$llvm_version
    export AR_i686_unknown_linux_musl=llvm-ar-$llvm_version
    export CARGO_TARGET_I686_UNKNOWN_LINUX_MUSL_RUSTFLAGS="$rustflags_self_contained"
    ;;
  x86_64-unknown-linux-musl)
    export CC_x86_64_unknown_linux_musl=clang-$llvm_version
    export AR_x86_64_unknown_linux_musl=llvm-ar-$llvm_version
    # XXX: Work around https://github.com/rust-lang/rust/issues/79555.
    if [ -n "${RING_COVERAGE-}" ]; then
      export CARGO_TARGET_X86_64_UNKNOWN_LINUX_MUSL_LINKER=clang-$llvm_version
    else
      export CARGO_TARGET_X86_64_UNKNOWN_LINUX_MUSL_RUSTFLAGS="$rustflags_self_contained"
    fi
    ;;
  wasm32-unknown-unknown)
    # The first two are only needed for when the "wasm_c" feature is enabled.
    export CC_wasm32_unknown_unknown=clang-$llvm_version
    export AR_wasm32_unknown_unknown=llvm-ar-$llvm_version
    export CARGO_TARGET_WASM32_UNKNOWN_UNKNOWN_RUNNER=wasm-bindgen-test-runner
    ;;
  *)
    ;;
esac

if [ -n "${RING_COVERAGE-}" ]; then
  # XXX: Collides between release and debug.
  coverage_dir=$PWD/target/$target/debug/coverage
  mkdir -p "$coverage_dir"
  rm -f "$coverage_dir/*.profraw"

  export RING_BUILD_EXECUTABLE_LIST="$coverage_dir/executables"
  truncate --size=0 "$RING_BUILD_EXECUTABLE_LIST"

  # This doesn't work when profiling under QEMU. Instead mk/runner does
  # something similar but different.
  # export LLVM_PROFILE_FILE="$coverage_dir/%m.profraw"

  # ${target} with hyphens replaced by underscores, lowercase and uppercase.
  target_lower=${target//-/_}
  target_upper=${target_lower^^}

  cflags_var=CFLAGS_${target_lower}
  declare -x "${cflags_var}=-fprofile-instr-generate -fcoverage-mapping ${!cflags_var-}"

  runner_var=CARGO_TARGET_${target_upper}_RUNNER
  declare -x "${runner_var}=mk/runner ${!runner_var-}"

  rustflags_var=CARGO_TARGET_${target_upper}_RUSTFLAGS
  declare -x "${rustflags_var}=-Zinstrument-coverage ${!rustflags_var-}"
fi

cargo "$@"

if [ -n "${RING_COVERAGE-}" ]; then
  while read executable; do
    basename=$(basename "$executable")
    llvm-profdata-$llvm_version merge -sparse ""$coverage_dir"/$basename.profraw" -o "$coverage_dir"/$basename.profdata
    mkdir -p "$coverage_dir"/reports
    llvm-cov-$llvm_version export \
      --instr-profile "$coverage_dir"/$basename.profdata \
      --format lcov \
      "$executable" \
    > "$coverage_dir"/reports/coverage-$basename.txt
  done < "$RING_BUILD_EXECUTABLE_LIST"
fi<|MERGE_RESOLUTION|>--- conflicted
+++ resolved
@@ -21,6 +21,8 @@
 qemu_aarch64="qemu-aarch64 -L /usr/aarch64-linux-gnu"
 qemu_arm="qemu-arm -L /usr/arm-linux-gnueabihf"
 qemu_mipsel="qemu-system-mipsel -L /usr/mipsel-linux-gnu"
+qemu_mips64el="qemu-system-mips64el -L /usr/mips64el-linux-gnu"
+
 
 # Avoid putting the Android tools in `$PATH` because there are tools in this
 # directory like `clang` that would conflict with the same-named tools that may
@@ -31,10 +33,6 @@
 
 for arg in $*; do
   case $arg in
-<<<<<<< HEAD
-    --target=*)
-      target=${arg#*=}
-=======
     --target=aarch64-linux-android)
       export CC_aarch64_linux_android=$android_tools/aarch64-linux-android21-clang
       export AR_aarch64_linux_android=$android_tools/aarch64-linux-android-ar
@@ -85,6 +83,12 @@
       export CARGO_TARGET_MIPSEL_UNKNOWN_LINUX_GNU_LINKER=mipsel-linux-gnu-gcc
       export CARGO_TARGET_MIPSEL_UNKNOWN_LINUX_GNU_RUNNER="$qemu_mipsel"
       ;;
+  --target=mips64el-unknown-linux-gnuabi64)
+      export CC_mips64el_unknown_linux_gnuabi64=mips64el-linux-gnu-gcc
+      export AR_mips64el_unknown_linux_gnuabi64=mips64el-linux-gnu-gcc-ar
+      export CARGO_TARGET_MIPS64EL_UNKNOWN_LINUX_GNUABI64_LINKER=mips64el-linux-gnu-gcc
+      export CARGO_TARGET_MIPS64EL_UNKNOWN_LINUX_GNUABI64_RUNNER="$qemu_mips64el"
+      ;;
     --target=x86_64-unknown-linux-musl)
       export CC_x86_64_unknown_linux_musl=clang-10
       export AR_x86_64_unknown_linux_musl=llvm-ar-10
@@ -95,7 +99,6 @@
       export CC_wasm32_unknown_unknown=clang-10
       export AR_wasm32_unknown_unknown=llvm-ar-10
       export CARGO_TARGET_WASM32_UNKNOWN_UNKNOWN_RUNNER=wasm-bindgen-test-runner
->>>>>>> e4ad6552
       ;;
     *)
       ;;
