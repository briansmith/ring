[package]
authors = ["Brian Smith <brian@briansmith.org>"]
build = "build.rs"
categories = ["cryptography", "no-std"]
description = "Safe, fast, small crypto using Rust."
documentation = "https://briansmith.org/rustdoc/ring/"
edition = "2018"
keywords = ["crypto", "cryptography", "rand", "ECC", "RSA"]
license-file = "LICENSE"
name = "ring"
readme = "doc/link-to-readme.md"
repository = "https://github.com/briansmith/ring"
version = "0.15.0-alpha4"

exclude = [
    # The presence of .gitignore is used to differentiate non-packaged builds
    # from packaged builds in build.rs.
    ".gitignore",
    "pregenerated/tmp",
]
include = [
    "LICENSE",
    "Cargo.toml",

    "pregenerated/*",

    "build.rs",

    "crypto/chacha/asm/chacha-armv4.pl",
    "crypto/chacha/asm/chacha-armv8.pl",
    "crypto/chacha/asm/chacha-x86.pl",
    "crypto/chacha/asm/chacha-x86_64.pl",
    "crypto/cipher_extra/asm/aes128gcmsiv-x86_64.pl",
    "crypto/cipher_extra/test/aes_128_gcm_siv_tests.txt",
    "crypto/cipher_extra/test/aes_256_gcm_siv_tests.txt",
    "crypto/constant_time_test.c",
    "crypto/cpu-intel.c",
    "crypto/crypto.c",
    "crypto/curve25519/asm/x25519-asm-arm.S",
    "crypto/fipsmodule/aes/aes.c",
    "crypto/fipsmodule/aes/asm/aes-586.pl",
    "crypto/fipsmodule/aes/asm/aes-armv4.pl",
    "crypto/fipsmodule/aes/asm/aes-x86_64.pl",
    "crypto/fipsmodule/aes/asm/aesni-x86.pl",
    "crypto/fipsmodule/aes/asm/aesni-x86_64.pl",
    "crypto/fipsmodule/aes/asm/aesv8-armx.pl",
    "crypto/fipsmodule/aes/asm/bsaes-armv7.pl",
    "crypto/fipsmodule/aes/asm/bsaes-x86_64.pl",
    "crypto/fipsmodule/aes/asm/vpaes-x86.pl",
    "crypto/fipsmodule/aes/asm/vpaes-x86_64.pl",
    "crypto/fipsmodule/bn/asm/armv4-mont.pl",
    "crypto/fipsmodule/bn/asm/armv8-mont.pl",
    "crypto/fipsmodule/bn/asm/x86-mont.pl",
    "crypto/fipsmodule/bn/asm/x86_64-mont.pl",
    "crypto/fipsmodule/bn/asm/x86_64-mont5.pl",
    "crypto/fipsmodule/bn/generic.c",
    "crypto/fipsmodule/bn/internal.h",
    "crypto/fipsmodule/bn/montgomery.c",
    "crypto/fipsmodule/bn/montgomery_inv.c",
    "crypto/fipsmodule/ec/asm/ecp_nistz256-armv4.pl",
    "crypto/fipsmodule/ec/asm/ecp_nistz256-armv8.pl",
    "crypto/fipsmodule/ec/asm/ecp_nistz256-x86.pl",
    "crypto/fipsmodule/ec/asm/p256-x86_64-asm.pl",
    "crypto/fipsmodule/ec/ecp_nistz.c",
    "crypto/fipsmodule/ec/ecp_nistz.h",
    "crypto/fipsmodule/ec/ecp_nistz256.c",
    "crypto/fipsmodule/ec/ecp_nistz256.h",
    "crypto/fipsmodule/ec/ecp_nistz256_table.inl",
    "crypto/fipsmodule/ec/ecp_nistz384.h",
    "crypto/fipsmodule/ec/ecp_nistz384.inl",
    "crypto/fipsmodule/ec/gfp_p256.c",
    "crypto/fipsmodule/ec/gfp_p384.c",
    "crypto/fipsmodule/ecdsa/ecdsa_verify_tests.txt",
    "crypto/fipsmodule/modes/asm/aesni-gcm-x86_64.pl",
    "crypto/fipsmodule/modes/asm/ghash-armv4.pl",
    "crypto/fipsmodule/modes/asm/ghash-x86.pl",
    "crypto/fipsmodule/modes/asm/ghash-x86_64.pl",
    "crypto/fipsmodule/modes/asm/ghashv8-armx.pl",
    "crypto/fipsmodule/modes/gcm.c",
    "crypto/fipsmodule/modes/internal.h",
    "crypto/fipsmodule/sha/asm/sha256-armv4.pl",
    "crypto/fipsmodule/sha/asm/sha512-armv4.pl",
    "crypto/fipsmodule/sha/asm/sha512-armv8.pl",
    "crypto/fipsmodule/sha/asm/sha512-x86_64.pl",
    "crypto/internal.h",
    "crypto/limbs/limbs.c",
    "crypto/limbs/limbs.h",
    "crypto/limbs/limbs.inl",
    "crypto/mem.c",
    "crypto/perlasm/arm-xlate.pl",
    "crypto/perlasm/x86asm.pl",
    "crypto/perlasm/x86gas.pl",
    "crypto/perlasm/x86nasm.pl",
    "crypto/perlasm/x86_64-xlate.pl",
    "crypto/poly1305/asm/poly1305-armv4.pl",
    "crypto/poly1305/asm/poly1305-armv8.pl",
    "crypto/poly1305/asm/poly1305-x86.pl",
    "crypto/poly1305/asm/poly1305-x86_64.pl",
    "examples/checkdigest.rs",
    "include/GFp/aes.h",
    "include/GFp/arm_arch.h",
    "include/GFp/base.h",
    "include/GFp/cpu.h",
    "include/GFp/mem.h",
    "include/GFp/type_check.h",
    "src/aead.rs",
    "src/aead/aes.rs",
    "src/aead/aes_gcm.rs",
    "src/aead/aes_tests.txt",
    "src/aead/block.rs",
    "src/aead/chacha.rs",
    "src/aead/chacha_tests.txt",
    "src/aead/chacha20_poly1305.rs",
    "src/aead/chacha20_poly1305_openssh.rs",
    "src/aead/gcm.rs",
    "src/aead/nonce.rs",
    "src/aead/poly1305.rs",
    "src/aead/poly1305_test.txt",
    "src/aead/quic.rs",
    "src/aead/shift.rs",
    "src/agreement.rs",
    "src/arithmetic.rs",
    "src/arithmetic/bigint.rs",
    "src/arithmetic/bigint_elem_exp_consttime_tests.txt",
    "src/arithmetic/bigint_elem_exp_vartime_tests.txt",
    "src/arithmetic/bigint_elem_mul_tests.txt",
    "src/arithmetic/bigint_elem_reduced_once_tests.txt",
    "src/arithmetic/bigint_elem_reduced_tests.txt",
    "src/arithmetic/bigint_elem_squared_tests.txt",
    "src/arithmetic/constant.rs",
    "src/arithmetic/montgomery.rs",
    "src/array.rs",
    "src/bits.rs",
    "src/bssl.rs",
    "src/c.rs",
    "src/constant_time.rs",
    "src/cpu.rs",
    "src/data/alg-rsa-encryption.der",
    "src/debug.rs",
    "src/digest.rs",
    "src/digest/sha1.rs",
    "src/digest/sha2.rs",
    "src/ec/curve25519/ed25519/digest.rs",
    "src/ec/curve25519/ed25519.rs",
    "src/ec/curve25519/ed25519/signing.rs",
    "src/ec/curve25519/ed25519/verification.rs",
    "src/ec/curve25519/ed25519/ed25519_pkcs8_v2_template.der",
    "src/ec/curve25519.rs",
    "src/ec/curve25519/ops.rs",
    "src/ec/curve25519/scalar.rs",
    "src/ec/curve25519/x25519.rs",
    "src/ec.rs",
    "src/ec/keys.rs",
    "src/ec/suite_b/curve.rs",
    "src/ec/suite_b/ecdh.rs",
    "src/ec/suite_b/ecdsa/digest_scalar.rs",
    "src/ec/suite_b/ecdsa.rs",
    "src/ec/suite_b/ecdsa/signing.rs",
    "src/ec/suite_b/ecdsa/verification.rs",
    "src/ec/suite_b/ecdsa/ecdsa_digest_scalar_tests.txt",
    "src/ec/suite_b/ecdsa/ecPublicKey_p256_pkcs8_v1_template.der",
    "src/ec/suite_b/ecdsa/ecPublicKey_p384_pkcs8_v1_template.der",
    "src/ec/suite_b/ecdsa/ecdsa_sign_asn1_tests.txt",
    "src/ec/suite_b/ecdsa/ecdsa_sign_fixed_tests.txt",
    "src/ec/suite_b.rs",
    "src/ec/suite_b/ops/elem.rs",
    "src/ec/suite_b/ops.rs",
    "src/ec/suite_b/ops/p256.rs",
    "src/ec/suite_b/ops/p256_elem_mul_tests.txt",
    "src/ec/suite_b/ops/p256_elem_neg_tests.txt",
    "src/ec/suite_b/ops/p256_elem_sum_tests.txt",
    "src/ec/suite_b/ops/p256_point_double_tests.txt",
    "src/ec/suite_b/ops/p256_point_mul_base_tests.txt",
    "src/ec/suite_b/ops/p256_point_mul_serialized_tests.txt",
    "src/ec/suite_b/ops/p256_point_mul_tests.txt",
    "src/ec/suite_b/ops/p256_point_sum_mixed_tests.txt",
    "src/ec/suite_b/ops/p256_point_sum_tests.txt",
    "src/ec/suite_b/ops/p256_scalar_mul_tests.txt",
    "src/ec/suite_b/ops/p256_scalar_square_tests.txt",
    "src/ec/suite_b/ops/p384.rs",
    "src/ec/suite_b/ops/p384_elem_div_by_2_tests.txt",
    "src/ec/suite_b/ops/p384_elem_mul_tests.txt",
    "src/ec/suite_b/ops/p384_elem_neg_tests.txt",
    "src/ec/suite_b/ops/p384_elem_sum_tests.txt",
    "src/ec/suite_b/ops/p384_point_double_tests.txt",
    "src/ec/suite_b/ops/p384_point_mul_base_tests.txt",
    "src/ec/suite_b/ops/p384_point_mul_tests.txt",
    "src/ec/suite_b/ops/p384_point_sum_tests.txt",
    "src/ec/suite_b/ops/p384_scalar_mul_tests.txt",
    "src/ec/suite_b/private_key.rs",
    "src/ec/suite_b/public_key.rs",
    "src/ec/suite_b/suite_b_public_key_tests.txt",
    "src/endian.rs",
    "src/error.rs",
    "src/hkdf.rs",
    "src/hmac.rs",
    "src/hmac_generate_serializable_tests.txt",
    "src/io.rs",
    "src/io/der.rs",
    "src/io/der_writer.rs",
    "src/io/positive.rs",
    "src/io/writer.rs",
    "src/lib.rs",
    "src/limb.rs",
    "src/endian.rs",
    "src/pbkdf2.rs",
    "src/pkcs8.rs",
    "src/polyfill.rs",
    "src/polyfill/convert.rs",
    "src/rand.rs",
    "src/rsa/convert_nist_rsa_test_vectors.py",
    "src/rsa.rs",
    "src/rsa/padding.rs",
    "src/rsa/random.rs",
    "src/rsa/rsa_pss_padding_tests.txt",
    "src/rsa/signature_rsa_example_private_key.der",
    "src/rsa/signature_rsa_example_public_key.der",
    "src/rsa/signing.rs",
    "src/rsa/verification.rs",
    "src/signature.rs",
    "src/test.rs",
    "src/test_1_syntax_error_tests.txt",
    "src/test_1_tests.txt",
    "src/test_3_tests.txt",
    "src/versioned_extern.rs",
    "tests/aead_aes_128_gcm_tests.txt",
    "tests/aead_aes_256_gcm_tests.txt",
    "tests/aead_chacha20_poly1305_tests.txt",
    "tests/aead_chacha20_poly1305_openssh_tests.txt",
    "tests/aead_tests.rs",
    "tests/agreement_tests.rs",
    "tests/agreement_tests.txt",
    "tests/digest_tests.rs",
    "tests/digest_tests.txt",
    "tests/ecdsa_from_pkcs8_tests.txt",
    "tests/ecdsa_tests.rs",
    "tests/ecdsa_test_private_key_p256.p8",
    "tests/ecdsa_test_public_key_p256.der",
    "tests/ecdsa_test_public_key_p256_debug.txt",
    "tests/ecdsa_sign_asn1_tests.txt",
    "tests/ecdsa_sign_fixed_tests.txt",
    "tests/ecdsa_verify_asn1_tests.txt",
    "tests/ecdsa_verify_fixed_tests.txt",
    "tests/ed25519_from_pkcs8_tests.txt",
    "tests/ed25519_from_pkcs8_unchecked_tests.txt",
    "tests/ed25519_tests.rs",
    "tests/ed25519_tests.txt",
    "tests/ed25519_test_private_key.bin",
    "tests/ed25519_test_private_key.p8",
    "tests/ed25519_test_public_key.bin",
    "tests/ed25519_test_public_key.der",
    "tests/hkdf_tests.rs",
    "tests/hkdf_tests.txt",
    "tests/hmac_tests.rs",
    "tests/hmac_tests.txt",
    "tests/pbkdf2_tests.rs",
    "tests/pbkdf2_tests.txt",
    "tests/quic_aes_128_tests.txt",
    "tests/quic_aes_256_tests.txt",
    "tests/quic_chacha20_tests.txt",
    "tests/quic_tests.rs",
    "tests/rand_tests.rs",
    "tests/rsa_from_pkcs8_tests.txt",
    "tests/rsa_pkcs1_sign_tests.txt",
    "tests/rsa_pkcs1_verify_tests.txt",
    "tests/rsa_primitive_verify_tests.txt",
    "tests/rsa_pss_sign_tests.txt",
    "tests/rsa_pss_verify_tests.txt",
    "tests/rsa_tests.rs",
    "tests/rsa_test_private_key_2048.p8",
    "tests/rsa_test_public_key_2048.der",
    "tests/rsa_test_public_key_2048_debug.txt",
    "tests/signature_tests.rs",
    "third_party/fiat/curve25519.c",
    "third_party/fiat/curve25519_32.h",
    "third_party/fiat/curve25519_64.h",
    "third_party/fiat/curve25519_tables.h",
    "third_party/fiat/internal.h",
    "third_party/fiat/LICENSE",
    "third_party/fiat/make_curve25519_tables.py",
    "third_party/NIST/SHAVS/SHA1LongMsg.rsp",
    "third_party/NIST/SHAVS/SHA1Monte.rsp",
    "third_party/NIST/SHAVS/SHA1ShortMsg.rsp",
    "third_party/NIST/SHAVS/SHA224LongMsg.rsp",
    "third_party/NIST/SHAVS/SHA224Monte.rsp",
    "third_party/NIST/SHAVS/SHA224ShortMsg.rsp",
    "third_party/NIST/SHAVS/SHA256LongMsg.rsp",
    "third_party/NIST/SHAVS/SHA256Monte.rsp",
    "third_party/NIST/SHAVS/SHA256ShortMsg.rsp",
    "third_party/NIST/SHAVS/SHA384LongMsg.rsp",
    "third_party/NIST/SHAVS/SHA384Monte.rsp",
    "third_party/NIST/SHAVS/SHA384ShortMsg.rsp",
    "third_party/NIST/SHAVS/SHA512LongMsg.rsp",
    "third_party/NIST/SHAVS/SHA512Monte.rsp",
    "third_party/NIST/SHAVS/SHA512ShortMsg.rsp",
]

[lib]
name = "ring"

[dependencies]
untrusted = { version = "0.7.0-alpha1" }
libc = { version = "0.2.48", default-features = false }

[target.'cfg(all(any(target_arch = "aarch64", target_arch = "arm", target_arch = "x86", target_arch = "x86_64"), not(target_os = "ios")))'.dependencies]
spin = { version = "0.5.0", default-features = false }

[target.'cfg(any(target_os = "android", target_os = "linux"))'.dependencies]
lazy_static = { version = "1.3", default-features = false, optional = true }

[target.'cfg(all(target_arch = "wasm32", target_vendor = "unknown", target_os = "unknown", target_env = ""))'.dependencies]
web-sys = { version = "0.3.25", default-features = false, features = ["Crypto", "Window"] }

[target.'cfg(target_arch = "wasm32")'.dev-dependencies]
wasm-bindgen-test = { version = "0.2.48", default-features = false }

[target.'cfg(target_os = "windows")'.dependencies]
winapi = { version = "0.3.7", default-features = false, features = ["ntsecapi", "wtypesbase"] }

# Keep this in sync with `[dependencies]` in pregenerate_asm/Cargo.toml.
[build-dependencies]
cc = { version = "1.0.37", default-features = false }

[features]
# These features are documented in the top-level module's documentation.
default = ["alloc", "dev_urandom_fallback", "std"]
alloc = []
dev_urandom_fallback = ["std", "lazy_static"]
internal_benches = []
slow_tests = []
<<<<<<< HEAD
test_logging = []
use_heap = []
boringssl_no_prefix = []
=======
std = ["alloc"]
test_logging = ["std"]
>>>>>>> dd72c3b9

# XXX: debug = false because of https://github.com/rust-lang/rust/issues/34122

[profile.bench]
opt-level = 3
debug = false
rpath = false
lto = true
debug-assertions = false
codegen-units = 1

[profile.release]
opt-level = 3
debug = false
rpath = false
lto = true
debug-assertions = false
codegen-units = 1<|MERGE_RESOLUTION|>--- conflicted
+++ resolved
@@ -328,14 +328,9 @@
 dev_urandom_fallback = ["std", "lazy_static"]
 internal_benches = []
 slow_tests = []
-<<<<<<< HEAD
-test_logging = []
-use_heap = []
-boringssl_no_prefix = []
-=======
 std = ["alloc"]
 test_logging = ["std"]
->>>>>>> dd72c3b9
+boringssl_no_prefix = []
 
 # XXX: debug = false because of https://github.com/rust-lang/rust/issues/34122
 
