/* Copyright (c) 2014, Google Inc.
 *
 * Permission to use, copy, modify, and/or distribute this software for any
 * purpose with or without fee is hereby granted, provided that the above
 * copyright notice and this permission notice appear in all copies.
 *
 * THE SOFTWARE IS PROVIDED "AS IS" AND THE AUTHOR DISCLAIMS ALL WARRANTIES
 * WITH REGARD TO THIS SOFTWARE INCLUDING ALL IMPLIED WARRANTIES OF
 * MERCHANTABILITY AND FITNESS. IN NO EVENT SHALL THE AUTHOR BE LIABLE FOR ANY
 * SPECIAL, DIRECT, INDIRECT, OR CONSEQUENTIAL DAMAGES OR ANY DAMAGES
 * WHATSOEVER RESULTING FROM LOSS OF USE, DATA OR PROFITS, WHETHER IN AN ACTION
 * OF CONTRACT, NEGLIGENCE OR OTHER TORTIOUS ACTION, ARISING OUT OF OR IN
 * CONNECTION WITH THE USE OR PERFORMANCE OF THIS SOFTWARE. */

/* This implementation of poly1305 is by Andrew Moon
 * (https://github.com/floodyberry/poly1305-donna) and released as public
 * domain. It implements SIMD vectorization based on the algorithm described in
 * http://cr.yp.to/papers.html#neoncrypto. Unrolled to 2 powers, i.e. 64 byte
 * block size */

#include <openssl/poly1305.h>

#include "../internal.h"


#if !defined(OPENSSL_WINDOWS) && defined(OPENSSL_X86_64)

#include <emmintrin.h>

/* inline is not a keyword in C89. */
#define INLINE 
#define U8TO64_LE(m) (*(const uint64_t *)(m))
#define U8TO32_LE(m) (*(const uint32_t *)(m))
#define U64TO8_LE(m, v) (*(uint64_t *)(m)) = v

typedef __m128i xmmi;
<<<<<<< HEAD
typedef __uint128_t uint128_t;
=======
>>>>>>> 24e42889

static const alignas(16) uint32_t poly1305_x64_sse2_message_mask[4] = {
    (1 << 26) - 1, 0, (1 << 26) - 1, 0};
static const alignas(16) uint32_t poly1305_x64_sse2_5[4] = {5, 0, 5, 0};
static const alignas(16) uint32_t poly1305_x64_sse2_1shl128[4] = {
    (1 << 24), 0, (1 << 24), 0};

static uint128_t INLINE add128(uint128_t a, uint128_t b) { return a + b; }

static uint128_t INLINE add128_64(uint128_t a, uint64_t b) { return a + b; }

static uint128_t INLINE mul64x64_128(uint64_t a, uint64_t b) {
  return (uint128_t)a * b;
}

static uint64_t INLINE lo128(uint128_t a) { return (uint64_t)a; }

static uint64_t INLINE shr128(uint128_t v, const int shift) {
  return (uint64_t)(v >> shift);
}

static uint64_t INLINE shr128_pair(uint64_t hi, uint64_t lo, const int shift) {
  return (uint64_t)((((uint128_t)hi << 64) | lo) >> shift);
}

typedef struct poly1305_power_t {
  union {
    xmmi v;
    uint64_t u[2];
    uint32_t d[4];
  } R20, R21, R22, R23, R24, S21, S22, S23, S24;
} poly1305_power;

typedef struct poly1305_state_internal_t {
  poly1305_power P[2]; /* 288 bytes, top 32 bit halves unused = 144
                          bytes of free storage */
  union {
    xmmi H[5]; /*  80 bytes  */
    uint64_t HH[10];
  };
  /* uint64_t r0,r1,r2;       [24 bytes] */
  /* uint64_t pad0,pad1;      [16 bytes] */
  uint64_t started;        /*   8 bytes  */
  uint64_t leftover;       /*   8 bytes  */
  uint8_t buffer[64];      /*  64 bytes  */
} poly1305_state_internal; /* 448 bytes total + 63 bytes for
                              alignment = 511 bytes raw */

static poly1305_state_internal INLINE *poly1305_aligned_state(
    poly1305_state *state) {
  return (poly1305_state_internal *)(((uint64_t)state + 63) & ~63);
}

/* copy 0-63 bytes */
static void INLINE
poly1305_block_copy(uint8_t *dst, const uint8_t *src, size_t bytes) {
  size_t offset = src - dst;
  if (bytes & 32) {
    _mm_storeu_si128((xmmi *)(dst + 0),
                     _mm_loadu_si128((const xmmi *)(dst + offset + 0)));
    _mm_storeu_si128((xmmi *)(dst + 16),
                     _mm_loadu_si128((const xmmi *)(dst + offset + 16)));
    dst += 32;
  }
  if (bytes & 16) {
    _mm_storeu_si128((xmmi *)dst, _mm_loadu_si128((const xmmi *)(dst + offset)));
    dst += 16;
  }
  if (bytes & 8) {
    *(uint64_t *)dst = *(const uint64_t *)(dst + offset);
    dst += 8;
  }
  if (bytes & 4) {
    *(uint32_t *)dst = *(const uint32_t *)(dst + offset);
    dst += 4;
  }
  if (bytes & 2) {
    *(uint16_t *)dst = *(uint16_t *)(dst + offset);
    dst += 2;
  }
  if (bytes & 1) {
    *(uint8_t *)dst = *(uint8_t *)(dst + offset);
  }
}

/* zero 0-15 bytes */
static void INLINE poly1305_block_zero(uint8_t *dst, size_t bytes) {
  if (bytes & 8) {
    *(uint64_t *)dst = 0;
    dst += 8;
  }
  if (bytes & 4) {
    *(uint32_t *)dst = 0;
    dst += 4;
  }
  if (bytes & 2) {
    *(uint16_t *)dst = 0;
    dst += 2;
  }
  if (bytes & 1) {
    *(uint8_t *)dst = 0;
  }
}

static size_t INLINE poly1305_min(size_t a, size_t b) {
  return (a < b) ? a : b;
}

void CRYPTO_poly1305_init(poly1305_state *state, const uint8_t key[32]) {
  poly1305_state_internal *st = poly1305_aligned_state(state);
  poly1305_power *p;
  uint64_t r0, r1, r2;
  uint64_t t0, t1;

  /* clamp key */
  t0 = U8TO64_LE(key + 0);
  t1 = U8TO64_LE(key + 8);
  r0 = t0 & 0xffc0fffffff;
  t0 >>= 44;
  t0 |= t1 << 20;
  r1 = t0 & 0xfffffc0ffff;
  t1 >>= 24;
  r2 = t1 & 0x00ffffffc0f;

  /* store r in un-used space of st->P[1] */
  p = &st->P[1];
  p->R20.d[1] = (uint32_t)(r0);
  p->R20.d[3] = (uint32_t)(r0 >> 32);
  p->R21.d[1] = (uint32_t)(r1);
  p->R21.d[3] = (uint32_t)(r1 >> 32);
  p->R22.d[1] = (uint32_t)(r2);
  p->R22.d[3] = (uint32_t)(r2 >> 32);

  /* store pad */
  p->R23.d[1] = U8TO32_LE(key + 16);
  p->R23.d[3] = U8TO32_LE(key + 20);
  p->R24.d[1] = U8TO32_LE(key + 24);
  p->R24.d[3] = U8TO32_LE(key + 28);

  /* H = 0 */
  st->H[0] = _mm_setzero_si128();
  st->H[1] = _mm_setzero_si128();
  st->H[2] = _mm_setzero_si128();
  st->H[3] = _mm_setzero_si128();
  st->H[4] = _mm_setzero_si128();

  st->started = 0;
  st->leftover = 0;
}

static void poly1305_first_block(poly1305_state_internal *st,
                                 const uint8_t *m) {
  const xmmi MMASK = _mm_load_si128((const xmmi *)poly1305_x64_sse2_message_mask);
  const xmmi FIVE = _mm_load_si128((const xmmi *)poly1305_x64_sse2_5);
  const xmmi HIBIT = _mm_load_si128((const xmmi *)poly1305_x64_sse2_1shl128);
  xmmi T5, T6;
  poly1305_power *p;
  uint128_t d[3];
  uint64_t r0, r1, r2;
  uint64_t r20, r21, r22, s22;
  uint64_t pad0, pad1;
  uint64_t c;
  uint64_t i;

  /* pull out stored info */
  p = &st->P[1];

  r0 = ((uint64_t)p->R20.d[3] << 32) | (uint64_t)p->R20.d[1];
  r1 = ((uint64_t)p->R21.d[3] << 32) | (uint64_t)p->R21.d[1];
  r2 = ((uint64_t)p->R22.d[3] << 32) | (uint64_t)p->R22.d[1];
  pad0 = ((uint64_t)p->R23.d[3] << 32) | (uint64_t)p->R23.d[1];
  pad1 = ((uint64_t)p->R24.d[3] << 32) | (uint64_t)p->R24.d[1];

  /* compute powers r^2,r^4 */
  r20 = r0;
  r21 = r1;
  r22 = r2;
  for (i = 0; i < 2; i++) {
    s22 = r22 * (5 << 2);

    d[0] = add128(mul64x64_128(r20, r20), mul64x64_128(r21 * 2, s22));
    d[1] = add128(mul64x64_128(r22, s22), mul64x64_128(r20 * 2, r21));
    d[2] = add128(mul64x64_128(r21, r21), mul64x64_128(r22 * 2, r20));

    r20 = lo128(d[0]) & 0xfffffffffff;
    c = shr128(d[0], 44);
    d[1] = add128_64(d[1], c);
    r21 = lo128(d[1]) & 0xfffffffffff;
    c = shr128(d[1], 44);
    d[2] = add128_64(d[2], c);
    r22 = lo128(d[2]) & 0x3ffffffffff;
    c = shr128(d[2], 42);
    r20 += c * 5;
    c = (r20 >> 44);
    r20 = r20 & 0xfffffffffff;
    r21 += c;

    p->R20.v = _mm_shuffle_epi32(_mm_cvtsi32_si128((uint32_t)(r20)&0x3ffffff),
                                 _MM_SHUFFLE(1, 0, 1, 0));
    p->R21.v = _mm_shuffle_epi32(
        _mm_cvtsi32_si128((uint32_t)((r20 >> 26) | (r21 << 18)) & 0x3ffffff),
        _MM_SHUFFLE(1, 0, 1, 0));
    p->R22.v =
        _mm_shuffle_epi32(_mm_cvtsi32_si128((uint32_t)((r21 >> 8)) & 0x3ffffff),
                          _MM_SHUFFLE(1, 0, 1, 0));
    p->R23.v = _mm_shuffle_epi32(
        _mm_cvtsi32_si128((uint32_t)((r21 >> 34) | (r22 << 10)) & 0x3ffffff),
        _MM_SHUFFLE(1, 0, 1, 0));
    p->R24.v = _mm_shuffle_epi32(_mm_cvtsi32_si128((uint32_t)((r22 >> 16))),
                                 _MM_SHUFFLE(1, 0, 1, 0));
    p->S21.v = _mm_mul_epu32(p->R21.v, FIVE);
    p->S22.v = _mm_mul_epu32(p->R22.v, FIVE);
    p->S23.v = _mm_mul_epu32(p->R23.v, FIVE);
    p->S24.v = _mm_mul_epu32(p->R24.v, FIVE);
    p--;
  }

  /* put saved info back */
  p = &st->P[1];
  p->R20.d[1] = (uint32_t)(r0);
  p->R20.d[3] = (uint32_t)(r0 >> 32);
  p->R21.d[1] = (uint32_t)(r1);
  p->R21.d[3] = (uint32_t)(r1 >> 32);
  p->R22.d[1] = (uint32_t)(r2);
  p->R22.d[3] = (uint32_t)(r2 >> 32);
  p->R23.d[1] = (uint32_t)(pad0);
  p->R23.d[3] = (uint32_t)(pad0 >> 32);
  p->R24.d[1] = (uint32_t)(pad1);
  p->R24.d[3] = (uint32_t)(pad1 >> 32);

  /* H = [Mx,My] */
  T5 = _mm_unpacklo_epi64(_mm_loadl_epi64((const xmmi *)(m + 0)),
                          _mm_loadl_epi64((const xmmi *)(m + 16)));
  T6 = _mm_unpacklo_epi64(_mm_loadl_epi64((const xmmi *)(m + 8)),
                          _mm_loadl_epi64((const xmmi *)(m + 24)));
  st->H[0] = _mm_and_si128(MMASK, T5);
  st->H[1] = _mm_and_si128(MMASK, _mm_srli_epi64(T5, 26));
  T5 = _mm_or_si128(_mm_srli_epi64(T5, 52), _mm_slli_epi64(T6, 12));
  st->H[2] = _mm_and_si128(MMASK, T5);
  st->H[3] = _mm_and_si128(MMASK, _mm_srli_epi64(T5, 26));
  st->H[4] = _mm_or_si128(_mm_srli_epi64(T6, 40), HIBIT);
}

static void poly1305_blocks(poly1305_state_internal *st, const uint8_t *m,
                            size_t bytes) {
  const xmmi MMASK = _mm_load_si128((const xmmi *)poly1305_x64_sse2_message_mask);
  const xmmi FIVE = _mm_load_si128((const xmmi *)poly1305_x64_sse2_5);
  const xmmi HIBIT = _mm_load_si128((const xmmi *)poly1305_x64_sse2_1shl128);

  poly1305_power *p;
  xmmi H0, H1, H2, H3, H4;
  xmmi T0, T1, T2, T3, T4, T5, T6;
  xmmi M0, M1, M2, M3, M4;
  xmmi C1, C2;

  H0 = st->H[0];
  H1 = st->H[1];
  H2 = st->H[2];
  H3 = st->H[3];
  H4 = st->H[4];

  while (bytes >= 64) {
    /* H *= [r^4,r^4] */
    p = &st->P[0];
    T0 = _mm_mul_epu32(H0, p->R20.v);
    T1 = _mm_mul_epu32(H0, p->R21.v);
    T2 = _mm_mul_epu32(H0, p->R22.v);
    T3 = _mm_mul_epu32(H0, p->R23.v);
    T4 = _mm_mul_epu32(H0, p->R24.v);
    T5 = _mm_mul_epu32(H1, p->S24.v);
    T6 = _mm_mul_epu32(H1, p->R20.v);
    T0 = _mm_add_epi64(T0, T5);
    T1 = _mm_add_epi64(T1, T6);
    T5 = _mm_mul_epu32(H2, p->S23.v);
    T6 = _mm_mul_epu32(H2, p->S24.v);
    T0 = _mm_add_epi64(T0, T5);
    T1 = _mm_add_epi64(T1, T6);
    T5 = _mm_mul_epu32(H3, p->S22.v);
    T6 = _mm_mul_epu32(H3, p->S23.v);
    T0 = _mm_add_epi64(T0, T5);
    T1 = _mm_add_epi64(T1, T6);
    T5 = _mm_mul_epu32(H4, p->S21.v);
    T6 = _mm_mul_epu32(H4, p->S22.v);
    T0 = _mm_add_epi64(T0, T5);
    T1 = _mm_add_epi64(T1, T6);
    T5 = _mm_mul_epu32(H1, p->R21.v);
    T6 = _mm_mul_epu32(H1, p->R22.v);
    T2 = _mm_add_epi64(T2, T5);
    T3 = _mm_add_epi64(T3, T6);
    T5 = _mm_mul_epu32(H2, p->R20.v);
    T6 = _mm_mul_epu32(H2, p->R21.v);
    T2 = _mm_add_epi64(T2, T5);
    T3 = _mm_add_epi64(T3, T6);
    T5 = _mm_mul_epu32(H3, p->S24.v);
    T6 = _mm_mul_epu32(H3, p->R20.v);
    T2 = _mm_add_epi64(T2, T5);
    T3 = _mm_add_epi64(T3, T6);
    T5 = _mm_mul_epu32(H4, p->S23.v);
    T6 = _mm_mul_epu32(H4, p->S24.v);
    T2 = _mm_add_epi64(T2, T5);
    T3 = _mm_add_epi64(T3, T6);
    T5 = _mm_mul_epu32(H1, p->R23.v);
    T4 = _mm_add_epi64(T4, T5);
    T5 = _mm_mul_epu32(H2, p->R22.v);
    T4 = _mm_add_epi64(T4, T5);
    T5 = _mm_mul_epu32(H3, p->R21.v);
    T4 = _mm_add_epi64(T4, T5);
    T5 = _mm_mul_epu32(H4, p->R20.v);
    T4 = _mm_add_epi64(T4, T5);

    /* H += [Mx,My]*[r^2,r^2] */
    T5 = _mm_unpacklo_epi64(_mm_loadl_epi64((const xmmi *)(m + 0)),
                            _mm_loadl_epi64((const xmmi *)(m + 16)));
    T6 = _mm_unpacklo_epi64(_mm_loadl_epi64((const xmmi *)(m + 8)),
                            _mm_loadl_epi64((const xmmi *)(m + 24)));
    M0 = _mm_and_si128(MMASK, T5);
    M1 = _mm_and_si128(MMASK, _mm_srli_epi64(T5, 26));
    T5 = _mm_or_si128(_mm_srli_epi64(T5, 52), _mm_slli_epi64(T6, 12));
    M2 = _mm_and_si128(MMASK, T5);
    M3 = _mm_and_si128(MMASK, _mm_srli_epi64(T5, 26));
    M4 = _mm_or_si128(_mm_srli_epi64(T6, 40), HIBIT);

    p = &st->P[1];
    T5 = _mm_mul_epu32(M0, p->R20.v);
    T6 = _mm_mul_epu32(M0, p->R21.v);
    T0 = _mm_add_epi64(T0, T5);
    T1 = _mm_add_epi64(T1, T6);
    T5 = _mm_mul_epu32(M1, p->S24.v);
    T6 = _mm_mul_epu32(M1, p->R20.v);
    T0 = _mm_add_epi64(T0, T5);
    T1 = _mm_add_epi64(T1, T6);
    T5 = _mm_mul_epu32(M2, p->S23.v);
    T6 = _mm_mul_epu32(M2, p->S24.v);
    T0 = _mm_add_epi64(T0, T5);
    T1 = _mm_add_epi64(T1, T6);
    T5 = _mm_mul_epu32(M3, p->S22.v);
    T6 = _mm_mul_epu32(M3, p->S23.v);
    T0 = _mm_add_epi64(T0, T5);
    T1 = _mm_add_epi64(T1, T6);
    T5 = _mm_mul_epu32(M4, p->S21.v);
    T6 = _mm_mul_epu32(M4, p->S22.v);
    T0 = _mm_add_epi64(T0, T5);
    T1 = _mm_add_epi64(T1, T6);
    T5 = _mm_mul_epu32(M0, p->R22.v);
    T6 = _mm_mul_epu32(M0, p->R23.v);
    T2 = _mm_add_epi64(T2, T5);
    T3 = _mm_add_epi64(T3, T6);
    T5 = _mm_mul_epu32(M1, p->R21.v);
    T6 = _mm_mul_epu32(M1, p->R22.v);
    T2 = _mm_add_epi64(T2, T5);
    T3 = _mm_add_epi64(T3, T6);
    T5 = _mm_mul_epu32(M2, p->R20.v);
    T6 = _mm_mul_epu32(M2, p->R21.v);
    T2 = _mm_add_epi64(T2, T5);
    T3 = _mm_add_epi64(T3, T6);
    T5 = _mm_mul_epu32(M3, p->S24.v);
    T6 = _mm_mul_epu32(M3, p->R20.v);
    T2 = _mm_add_epi64(T2, T5);
    T3 = _mm_add_epi64(T3, T6);
    T5 = _mm_mul_epu32(M4, p->S23.v);
    T6 = _mm_mul_epu32(M4, p->S24.v);
    T2 = _mm_add_epi64(T2, T5);
    T3 = _mm_add_epi64(T3, T6);
    T5 = _mm_mul_epu32(M0, p->R24.v);
    T4 = _mm_add_epi64(T4, T5);
    T5 = _mm_mul_epu32(M1, p->R23.v);
    T4 = _mm_add_epi64(T4, T5);
    T5 = _mm_mul_epu32(M2, p->R22.v);
    T4 = _mm_add_epi64(T4, T5);
    T5 = _mm_mul_epu32(M3, p->R21.v);
    T4 = _mm_add_epi64(T4, T5);
    T5 = _mm_mul_epu32(M4, p->R20.v);
    T4 = _mm_add_epi64(T4, T5);

    /* H += [Mx,My] */
    T5 = _mm_unpacklo_epi64(_mm_loadl_epi64((const xmmi *)(m + 32)),
                            _mm_loadl_epi64((const xmmi *)(m + 48)));
    T6 = _mm_unpacklo_epi64(_mm_loadl_epi64((const xmmi *)(m + 40)),
                            _mm_loadl_epi64((const xmmi *)(m + 56)));
    M0 = _mm_and_si128(MMASK, T5);
    M1 = _mm_and_si128(MMASK, _mm_srli_epi64(T5, 26));
    T5 = _mm_or_si128(_mm_srli_epi64(T5, 52), _mm_slli_epi64(T6, 12));
    M2 = _mm_and_si128(MMASK, T5);
    M3 = _mm_and_si128(MMASK, _mm_srli_epi64(T5, 26));
    M4 = _mm_or_si128(_mm_srli_epi64(T6, 40), HIBIT);

    T0 = _mm_add_epi64(T0, M0);
    T1 = _mm_add_epi64(T1, M1);
    T2 = _mm_add_epi64(T2, M2);
    T3 = _mm_add_epi64(T3, M3);
    T4 = _mm_add_epi64(T4, M4);

    /* reduce */
    C1 = _mm_srli_epi64(T0, 26);
    C2 = _mm_srli_epi64(T3, 26);
    T0 = _mm_and_si128(T0, MMASK);
    T3 = _mm_and_si128(T3, MMASK);
    T1 = _mm_add_epi64(T1, C1);
    T4 = _mm_add_epi64(T4, C2);
    C1 = _mm_srli_epi64(T1, 26);
    C2 = _mm_srli_epi64(T4, 26);
    T1 = _mm_and_si128(T1, MMASK);
    T4 = _mm_and_si128(T4, MMASK);
    T2 = _mm_add_epi64(T2, C1);
    T0 = _mm_add_epi64(T0, _mm_mul_epu32(C2, FIVE));
    C1 = _mm_srli_epi64(T2, 26);
    C2 = _mm_srli_epi64(T0, 26);
    T2 = _mm_and_si128(T2, MMASK);
    T0 = _mm_and_si128(T0, MMASK);
    T3 = _mm_add_epi64(T3, C1);
    T1 = _mm_add_epi64(T1, C2);
    C1 = _mm_srli_epi64(T3, 26);
    T3 = _mm_and_si128(T3, MMASK);
    T4 = _mm_add_epi64(T4, C1);

    /* H = (H*[r^4,r^4] + [Mx,My]*[r^2,r^2] + [Mx,My]) */
    H0 = T0;
    H1 = T1;
    H2 = T2;
    H3 = T3;
    H4 = T4;

    m += 64;
    bytes -= 64;
  }

  st->H[0] = H0;
  st->H[1] = H1;
  st->H[2] = H2;
  st->H[3] = H3;
  st->H[4] = H4;
}

static size_t poly1305_combine(poly1305_state_internal *st, const uint8_t *m,
                               size_t bytes) {
  const xmmi MMASK = _mm_load_si128((const xmmi *)poly1305_x64_sse2_message_mask);
  const xmmi HIBIT = _mm_load_si128((const xmmi *)poly1305_x64_sse2_1shl128);
  const xmmi FIVE = _mm_load_si128((const xmmi *)poly1305_x64_sse2_5);

  poly1305_power *p;
  xmmi H0, H1, H2, H3, H4;
  xmmi M0, M1, M2, M3, M4;
  xmmi T0, T1, T2, T3, T4, T5, T6;
  xmmi C1, C2;

  uint64_t r0, r1, r2;
  uint64_t t0, t1, t2, t3, t4;
  uint64_t c;
  size_t consumed = 0;

  H0 = st->H[0];
  H1 = st->H[1];
  H2 = st->H[2];
  H3 = st->H[3];
  H4 = st->H[4];

  /* p = [r^2,r^2] */
  p = &st->P[1];

  if (bytes >= 32) {
    /* H *= [r^2,r^2] */
    T0 = _mm_mul_epu32(H0, p->R20.v);
    T1 = _mm_mul_epu32(H0, p->R21.v);
    T2 = _mm_mul_epu32(H0, p->R22.v);
    T3 = _mm_mul_epu32(H0, p->R23.v);
    T4 = _mm_mul_epu32(H0, p->R24.v);
    T5 = _mm_mul_epu32(H1, p->S24.v);
    T6 = _mm_mul_epu32(H1, p->R20.v);
    T0 = _mm_add_epi64(T0, T5);
    T1 = _mm_add_epi64(T1, T6);
    T5 = _mm_mul_epu32(H2, p->S23.v);
    T6 = _mm_mul_epu32(H2, p->S24.v);
    T0 = _mm_add_epi64(T0, T5);
    T1 = _mm_add_epi64(T1, T6);
    T5 = _mm_mul_epu32(H3, p->S22.v);
    T6 = _mm_mul_epu32(H3, p->S23.v);
    T0 = _mm_add_epi64(T0, T5);
    T1 = _mm_add_epi64(T1, T6);
    T5 = _mm_mul_epu32(H4, p->S21.v);
    T6 = _mm_mul_epu32(H4, p->S22.v);
    T0 = _mm_add_epi64(T0, T5);
    T1 = _mm_add_epi64(T1, T6);
    T5 = _mm_mul_epu32(H1, p->R21.v);
    T6 = _mm_mul_epu32(H1, p->R22.v);
    T2 = _mm_add_epi64(T2, T5);
    T3 = _mm_add_epi64(T3, T6);
    T5 = _mm_mul_epu32(H2, p->R20.v);
    T6 = _mm_mul_epu32(H2, p->R21.v);
    T2 = _mm_add_epi64(T2, T5);
    T3 = _mm_add_epi64(T3, T6);
    T5 = _mm_mul_epu32(H3, p->S24.v);
    T6 = _mm_mul_epu32(H3, p->R20.v);
    T2 = _mm_add_epi64(T2, T5);
    T3 = _mm_add_epi64(T3, T6);
    T5 = _mm_mul_epu32(H4, p->S23.v);
    T6 = _mm_mul_epu32(H4, p->S24.v);
    T2 = _mm_add_epi64(T2, T5);
    T3 = _mm_add_epi64(T3, T6);
    T5 = _mm_mul_epu32(H1, p->R23.v);
    T4 = _mm_add_epi64(T4, T5);
    T5 = _mm_mul_epu32(H2, p->R22.v);
    T4 = _mm_add_epi64(T4, T5);
    T5 = _mm_mul_epu32(H3, p->R21.v);
    T4 = _mm_add_epi64(T4, T5);
    T5 = _mm_mul_epu32(H4, p->R20.v);
    T4 = _mm_add_epi64(T4, T5);

    /* H += [Mx,My] */
    T5 = _mm_unpacklo_epi64(_mm_loadl_epi64((const xmmi *)(m + 0)),
                            _mm_loadl_epi64((const xmmi *)(m + 16)));
    T6 = _mm_unpacklo_epi64(_mm_loadl_epi64((const xmmi *)(m + 8)),
                            _mm_loadl_epi64((const xmmi *)(m + 24)));
    M0 = _mm_and_si128(MMASK, T5);
    M1 = _mm_and_si128(MMASK, _mm_srli_epi64(T5, 26));
    T5 = _mm_or_si128(_mm_srli_epi64(T5, 52), _mm_slli_epi64(T6, 12));
    M2 = _mm_and_si128(MMASK, T5);
    M3 = _mm_and_si128(MMASK, _mm_srli_epi64(T5, 26));
    M4 = _mm_or_si128(_mm_srli_epi64(T6, 40), HIBIT);

    T0 = _mm_add_epi64(T0, M0);
    T1 = _mm_add_epi64(T1, M1);
    T2 = _mm_add_epi64(T2, M2);
    T3 = _mm_add_epi64(T3, M3);
    T4 = _mm_add_epi64(T4, M4);

    /* reduce */
    C1 = _mm_srli_epi64(T0, 26);
    C2 = _mm_srli_epi64(T3, 26);
    T0 = _mm_and_si128(T0, MMASK);
    T3 = _mm_and_si128(T3, MMASK);
    T1 = _mm_add_epi64(T1, C1);
    T4 = _mm_add_epi64(T4, C2);
    C1 = _mm_srli_epi64(T1, 26);
    C2 = _mm_srli_epi64(T4, 26);
    T1 = _mm_and_si128(T1, MMASK);
    T4 = _mm_and_si128(T4, MMASK);
    T2 = _mm_add_epi64(T2, C1);
    T0 = _mm_add_epi64(T0, _mm_mul_epu32(C2, FIVE));
    C1 = _mm_srli_epi64(T2, 26);
    C2 = _mm_srli_epi64(T0, 26);
    T2 = _mm_and_si128(T2, MMASK);
    T0 = _mm_and_si128(T0, MMASK);
    T3 = _mm_add_epi64(T3, C1);
    T1 = _mm_add_epi64(T1, C2);
    C1 = _mm_srli_epi64(T3, 26);
    T3 = _mm_and_si128(T3, MMASK);
    T4 = _mm_add_epi64(T4, C1);

    /* H = (H*[r^2,r^2] + [Mx,My]) */
    H0 = T0;
    H1 = T1;
    H2 = T2;
    H3 = T3;
    H4 = T4;

    consumed = 32;
  }

  /* finalize, H *= [r^2,r] */
  r0 = ((uint64_t)p->R20.d[3] << 32) | (uint64_t)p->R20.d[1];
  r1 = ((uint64_t)p->R21.d[3] << 32) | (uint64_t)p->R21.d[1];
  r2 = ((uint64_t)p->R22.d[3] << 32) | (uint64_t)p->R22.d[1];

  p->R20.d[2] = (uint32_t)(r0)&0x3ffffff;
  p->R21.d[2] = (uint32_t)((r0 >> 26) | (r1 << 18)) & 0x3ffffff;
  p->R22.d[2] = (uint32_t)((r1 >> 8)) & 0x3ffffff;
  p->R23.d[2] = (uint32_t)((r1 >> 34) | (r2 << 10)) & 0x3ffffff;
  p->R24.d[2] = (uint32_t)((r2 >> 16));
  p->S21.d[2] = p->R21.d[2] * 5;
  p->S22.d[2] = p->R22.d[2] * 5;
  p->S23.d[2] = p->R23.d[2] * 5;
  p->S24.d[2] = p->R24.d[2] * 5;

  /* H *= [r^2,r] */
  T0 = _mm_mul_epu32(H0, p->R20.v);
  T1 = _mm_mul_epu32(H0, p->R21.v);
  T2 = _mm_mul_epu32(H0, p->R22.v);
  T3 = _mm_mul_epu32(H0, p->R23.v);
  T4 = _mm_mul_epu32(H0, p->R24.v);
  T5 = _mm_mul_epu32(H1, p->S24.v);
  T6 = _mm_mul_epu32(H1, p->R20.v);
  T0 = _mm_add_epi64(T0, T5);
  T1 = _mm_add_epi64(T1, T6);
  T5 = _mm_mul_epu32(H2, p->S23.v);
  T6 = _mm_mul_epu32(H2, p->S24.v);
  T0 = _mm_add_epi64(T0, T5);
  T1 = _mm_add_epi64(T1, T6);
  T5 = _mm_mul_epu32(H3, p->S22.v);
  T6 = _mm_mul_epu32(H3, p->S23.v);
  T0 = _mm_add_epi64(T0, T5);
  T1 = _mm_add_epi64(T1, T6);
  T5 = _mm_mul_epu32(H4, p->S21.v);
  T6 = _mm_mul_epu32(H4, p->S22.v);
  T0 = _mm_add_epi64(T0, T5);
  T1 = _mm_add_epi64(T1, T6);
  T5 = _mm_mul_epu32(H1, p->R21.v);
  T6 = _mm_mul_epu32(H1, p->R22.v);
  T2 = _mm_add_epi64(T2, T5);
  T3 = _mm_add_epi64(T3, T6);
  T5 = _mm_mul_epu32(H2, p->R20.v);
  T6 = _mm_mul_epu32(H2, p->R21.v);
  T2 = _mm_add_epi64(T2, T5);
  T3 = _mm_add_epi64(T3, T6);
  T5 = _mm_mul_epu32(H3, p->S24.v);
  T6 = _mm_mul_epu32(H3, p->R20.v);
  T2 = _mm_add_epi64(T2, T5);
  T3 = _mm_add_epi64(T3, T6);
  T5 = _mm_mul_epu32(H4, p->S23.v);
  T6 = _mm_mul_epu32(H4, p->S24.v);
  T2 = _mm_add_epi64(T2, T5);
  T3 = _mm_add_epi64(T3, T6);
  T5 = _mm_mul_epu32(H1, p->R23.v);
  T4 = _mm_add_epi64(T4, T5);
  T5 = _mm_mul_epu32(H2, p->R22.v);
  T4 = _mm_add_epi64(T4, T5);
  T5 = _mm_mul_epu32(H3, p->R21.v);
  T4 = _mm_add_epi64(T4, T5);
  T5 = _mm_mul_epu32(H4, p->R20.v);
  T4 = _mm_add_epi64(T4, T5);

  C1 = _mm_srli_epi64(T0, 26);
  C2 = _mm_srli_epi64(T3, 26);
  T0 = _mm_and_si128(T0, MMASK);
  T3 = _mm_and_si128(T3, MMASK);
  T1 = _mm_add_epi64(T1, C1);
  T4 = _mm_add_epi64(T4, C2);
  C1 = _mm_srli_epi64(T1, 26);
  C2 = _mm_srli_epi64(T4, 26);
  T1 = _mm_and_si128(T1, MMASK);
  T4 = _mm_and_si128(T4, MMASK);
  T2 = _mm_add_epi64(T2, C1);
  T0 = _mm_add_epi64(T0, _mm_mul_epu32(C2, FIVE));
  C1 = _mm_srli_epi64(T2, 26);
  C2 = _mm_srli_epi64(T0, 26);
  T2 = _mm_and_si128(T2, MMASK);
  T0 = _mm_and_si128(T0, MMASK);
  T3 = _mm_add_epi64(T3, C1);
  T1 = _mm_add_epi64(T1, C2);
  C1 = _mm_srli_epi64(T3, 26);
  T3 = _mm_and_si128(T3, MMASK);
  T4 = _mm_add_epi64(T4, C1);

  /* H = H[0]+H[1] */
  H0 = _mm_add_epi64(T0, _mm_srli_si128(T0, 8));
  H1 = _mm_add_epi64(T1, _mm_srli_si128(T1, 8));
  H2 = _mm_add_epi64(T2, _mm_srli_si128(T2, 8));
  H3 = _mm_add_epi64(T3, _mm_srli_si128(T3, 8));
  H4 = _mm_add_epi64(T4, _mm_srli_si128(T4, 8));

  t0 = _mm_cvtsi128_si32(H0);
  c = (t0 >> 26);
  t0 &= 0x3ffffff;
  t1 = _mm_cvtsi128_si32(H1) + c;
  c = (t1 >> 26);
  t1 &= 0x3ffffff;
  t2 = _mm_cvtsi128_si32(H2) + c;
  c = (t2 >> 26);
  t2 &= 0x3ffffff;
  t3 = _mm_cvtsi128_si32(H3) + c;
  c = (t3 >> 26);
  t3 &= 0x3ffffff;
  t4 = _mm_cvtsi128_si32(H4) + c;
  c = (t4 >> 26);
  t4 &= 0x3ffffff;
  t0 = t0 + (c * 5);
  c = (t0 >> 26);
  t0 &= 0x3ffffff;
  t1 = t1 + c;

  st->HH[0] = ((t0) | (t1 << 26)) & 0xfffffffffffull;
  st->HH[1] = ((t1 >> 18) | (t2 << 8) | (t3 << 34)) & 0xfffffffffffull;
  st->HH[2] = ((t3 >> 10) | (t4 << 16)) & 0x3ffffffffffull;

  return consumed;
}

void CRYPTO_poly1305_update(poly1305_state *state, const uint8_t *m,
                            size_t bytes) {
  poly1305_state_internal *st = poly1305_aligned_state(state);
  size_t want;

  /* need at least 32 initial bytes to start the accelerated branch */
  if (!st->started) {
    if ((st->leftover == 0) && (bytes > 32)) {
      poly1305_first_block(st, m);
      m += 32;
      bytes -= 32;
    } else {
      want = poly1305_min(32 - st->leftover, bytes);
      poly1305_block_copy(st->buffer + st->leftover, m, want);
      bytes -= want;
      m += want;
      st->leftover += want;
      if ((st->leftover < 32) || (bytes == 0)) {
        return;
      }
      poly1305_first_block(st, st->buffer);
      st->leftover = 0;
    }
    st->started = 1;
  }

  /* handle leftover */
  if (st->leftover) {
    want = poly1305_min(64 - st->leftover, bytes);
    poly1305_block_copy(st->buffer + st->leftover, m, want);
    bytes -= want;
    m += want;
    st->leftover += want;
    if (st->leftover < 64) {
      return;
    }
    poly1305_blocks(st, st->buffer, 64);
    st->leftover = 0;
  }

  /* process 64 byte blocks */
  if (bytes >= 64) {
    want = (bytes & ~63);
    poly1305_blocks(st, m, want);
    m += want;
    bytes -= want;
  }

  if (bytes) {
    poly1305_block_copy(st->buffer + st->leftover, m, bytes);
    st->leftover += bytes;
  }
}

void CRYPTO_poly1305_finish(poly1305_state *state, uint8_t mac[16]) {
  poly1305_state_internal *st = poly1305_aligned_state(state);
  size_t leftover = st->leftover;
  uint8_t *m = st->buffer;
  uint128_t d[3];
  uint64_t h0, h1, h2;
  uint64_t t0, t1;
  uint64_t g0, g1, g2, c, nc;
  uint64_t r0, r1, r2, s1, s2;
  poly1305_power *p;

  if (st->started) {
    size_t consumed = poly1305_combine(st, m, leftover);
    leftover -= consumed;
    m += consumed;
  }

  /* st->HH will either be 0 or have the combined result */
  h0 = st->HH[0];
  h1 = st->HH[1];
  h2 = st->HH[2];

  p = &st->P[1];
  r0 = ((uint64_t)p->R20.d[3] << 32) | (uint64_t)p->R20.d[1];
  r1 = ((uint64_t)p->R21.d[3] << 32) | (uint64_t)p->R21.d[1];
  r2 = ((uint64_t)p->R22.d[3] << 32) | (uint64_t)p->R22.d[1];
  s1 = r1 * (5 << 2);
  s2 = r2 * (5 << 2);

  if (leftover < 16) {
    goto poly1305_donna_atmost15bytes;
  }

poly1305_donna_atleast16bytes:
  t0 = U8TO64_LE(m + 0);
  t1 = U8TO64_LE(m + 8);
  h0 += t0 & 0xfffffffffff;
  t0 = shr128_pair(t1, t0, 44);
  h1 += t0 & 0xfffffffffff;
  h2 += (t1 >> 24) | ((uint64_t)1 << 40);

poly1305_donna_mul:
  d[0] = add128(add128(mul64x64_128(h0, r0), mul64x64_128(h1, s2)),
                mul64x64_128(h2, s1));
  d[1] = add128(add128(mul64x64_128(h0, r1), mul64x64_128(h1, r0)),
                mul64x64_128(h2, s2));
  d[2] = add128(add128(mul64x64_128(h0, r2), mul64x64_128(h1, r1)),
                mul64x64_128(h2, r0));
  h0 = lo128(d[0]) & 0xfffffffffff;
  c = shr128(d[0], 44);
  d[1] = add128_64(d[1], c);
  h1 = lo128(d[1]) & 0xfffffffffff;
  c = shr128(d[1], 44);
  d[2] = add128_64(d[2], c);
  h2 = lo128(d[2]) & 0x3ffffffffff;
  c = shr128(d[2], 42);
  h0 += c * 5;

  m += 16;
  leftover -= 16;
  if (leftover >= 16) {
    goto poly1305_donna_atleast16bytes;
  }

/* final bytes */
poly1305_donna_atmost15bytes:
  if (!leftover) {
    goto poly1305_donna_finish;
  }

  m[leftover++] = 1;
  poly1305_block_zero(m + leftover, 16 - leftover);
  leftover = 16;

  t0 = U8TO64_LE(m + 0);
  t1 = U8TO64_LE(m + 8);
  h0 += t0 & 0xfffffffffff;
  t0 = shr128_pair(t1, t0, 44);
  h1 += t0 & 0xfffffffffff;
  h2 += (t1 >> 24);

  goto poly1305_donna_mul;

poly1305_donna_finish:
  c = (h0 >> 44);
  h0 &= 0xfffffffffff;
  h1 += c;
  c = (h1 >> 44);
  h1 &= 0xfffffffffff;
  h2 += c;
  c = (h2 >> 42);
  h2 &= 0x3ffffffffff;
  h0 += c * 5;

  g0 = h0 + 5;
  c = (g0 >> 44);
  g0 &= 0xfffffffffff;
  g1 = h1 + c;
  c = (g1 >> 44);
  g1 &= 0xfffffffffff;
  g2 = h2 + c - ((uint64_t)1 << 42);

  c = (g2 >> 63) - 1;
  nc = ~c;
  h0 = (h0 & nc) | (g0 & c);
  h1 = (h1 & nc) | (g1 & c);
  h2 = (h2 & nc) | (g2 & c);

  /* pad */
  t0 = ((uint64_t)p->R23.d[3] << 32) | (uint64_t)p->R23.d[1];
  t1 = ((uint64_t)p->R24.d[3] << 32) | (uint64_t)p->R24.d[1];
  h0 += (t0 & 0xfffffffffff);
  c = (h0 >> 44);
  h0 &= 0xfffffffffff;
  t0 = shr128_pair(t1, t0, 44);
  h1 += (t0 & 0xfffffffffff) + c;
  c = (h1 >> 44);
  h1 &= 0xfffffffffff;
  t1 = (t1 >> 24);
  h2 += (t1)+c;

  U64TO8_LE(mac + 0, ((h0) | (h1 << 44)));
  U64TO8_LE(mac + 8, ((h1 >> 20) | (h2 << 24)));
}

#endif  /* !OPENSSL_WINDOWS && OPENSSL_X86_64 */<|MERGE_RESOLUTION|>--- conflicted
+++ resolved
@@ -34,10 +34,6 @@
 #define U64TO8_LE(m, v) (*(uint64_t *)(m)) = v
 
 typedef __m128i xmmi;
-<<<<<<< HEAD
-typedef __uint128_t uint128_t;
-=======
->>>>>>> 24e42889
 
 static const alignas(16) uint32_t poly1305_x64_sse2_message_mask[4] = {
     (1 << 26) - 1, 0, (1 << 26) - 1, 0};
