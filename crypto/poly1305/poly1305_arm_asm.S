#include <openssl/asm_base.h>

<<<<<<< HEAD
#if defined(__ARMEL__) && !defined(OPENSSL_NO_ASM) && defined(__ELF__)

#pragma GCC diagnostic ignored "-Wlanguage-extension-token"

#include "ring_core_generated/prefix_symbols_asm.h"
=======
#if !defined(OPENSSL_NO_ASM) && defined(OPENSSL_ARM) && defined(__ELF__)
>>>>>>> a905bbb5

# This implementation was taken from the public domain, neon2 version in
# SUPERCOP by D. J. Bernstein and Peter Schwabe.

# qhasm: int32 input_0

# qhasm: int32 input_1

# qhasm: int32 input_2

# qhasm: int32 input_3

# qhasm: stack32 input_4

# qhasm: stack32 input_5

# qhasm: stack32 input_6

# qhasm: stack32 input_7

# qhasm: int32 caller_r4

# qhasm: int32 caller_r5

# qhasm: int32 caller_r6

# qhasm: int32 caller_r7

# qhasm: int32 caller_r8

# qhasm: int32 caller_r9

# qhasm: int32 caller_r10

# qhasm: int32 caller_r11

# qhasm: int32 caller_r12

# qhasm: int32 caller_r14

# qhasm: reg128 caller_q4

# qhasm: reg128 caller_q5

# qhasm: reg128 caller_q6

# qhasm: reg128 caller_q7

# qhasm: startcode
.fpu neon
.text

# qhasm: reg128 r0

# qhasm: reg128 r1

# qhasm: reg128 r2

# qhasm: reg128 r3

# qhasm: reg128 r4

# qhasm: reg128 x01

# qhasm: reg128 x23

# qhasm: reg128 x4

# qhasm: reg128 y0

# qhasm: reg128 y12

# qhasm: reg128 y34

# qhasm: reg128 5y12

# qhasm: reg128 5y34

# qhasm: stack128 y0_stack

# qhasm: stack128 y12_stack

# qhasm: stack128 y34_stack

# qhasm: stack128 5y12_stack

# qhasm: stack128 5y34_stack

# qhasm: reg128 z0

# qhasm: reg128 z12

# qhasm: reg128 z34

# qhasm: reg128 5z12

# qhasm: reg128 5z34

# qhasm: stack128 z0_stack

# qhasm: stack128 z12_stack

# qhasm: stack128 z34_stack

# qhasm: stack128 5z12_stack

# qhasm: stack128 5z34_stack

# qhasm: stack128 two24

# qhasm: int32 ptr

# qhasm: reg128 c01

# qhasm: reg128 c23

# qhasm: reg128 d01

# qhasm: reg128 d23

# qhasm: reg128 t0

# qhasm: reg128 t1

# qhasm: reg128 t2

# qhasm: reg128 t3

# qhasm: reg128 t4

# qhasm: reg128 mask

# qhasm: reg128 u0

# qhasm: reg128 u1

# qhasm: reg128 u2

# qhasm: reg128 u3

# qhasm: reg128 u4

# qhasm: reg128 v01

# qhasm: reg128 mid

# qhasm: reg128 v23

# qhasm: reg128 v4

# qhasm: int32 len

# qhasm: qpushenter crypto_onetimeauth_poly1305_neon2_blocks
.align 4
.global openssl_poly1305_neon2_blocks
.hidden openssl_poly1305_neon2_blocks
.type openssl_poly1305_neon2_blocks STT_FUNC
openssl_poly1305_neon2_blocks:
vpush {q4,q5,q6,q7}
mov r12,sp
sub sp,sp,#192
bic sp,sp,#31

# qhasm: len = input_3
# asm 1: mov >len=int32#4,<input_3=int32#4
# asm 2: mov >len=r3,<input_3=r3
mov r3,r3

# qhasm: new y0

# qhasm: y0  = mem64[input_1]y0[1]; input_1 += 8
# asm 1: vld1.8 {<y0=reg128#1%bot},[<input_1=int32#2]!
# asm 2: vld1.8 {<y0=d0},[<input_1=r1]!
vld1.8 {d0},[r1]!

# qhasm: y12 = mem128[input_1]; input_1 += 16
# asm 1: vld1.8 {>y12=reg128#2%bot->y12=reg128#2%top},[<input_1=int32#2]!
# asm 2: vld1.8 {>y12=d2->y12=d3},[<input_1=r1]!
vld1.8 {d2-d3},[r1]!

# qhasm: y34 = mem128[input_1]; input_1 += 16
# asm 1: vld1.8 {>y34=reg128#3%bot->y34=reg128#3%top},[<input_1=int32#2]!
# asm 2: vld1.8 {>y34=d4->y34=d5},[<input_1=r1]!
vld1.8 {d4-d5},[r1]!

# qhasm: input_1 += 8
# asm 1: add >input_1=int32#2,<input_1=int32#2,#8
# asm 2: add >input_1=r1,<input_1=r1,#8
add r1,r1,#8

# qhasm: new z0

# qhasm: z0  = mem64[input_1]z0[1]; input_1 += 8
# asm 1: vld1.8 {<z0=reg128#4%bot},[<input_1=int32#2]!
# asm 2: vld1.8 {<z0=d6},[<input_1=r1]!
vld1.8 {d6},[r1]!

# qhasm: z12 = mem128[input_1]; input_1 += 16
# asm 1: vld1.8 {>z12=reg128#5%bot->z12=reg128#5%top},[<input_1=int32#2]!
# asm 2: vld1.8 {>z12=d8->z12=d9},[<input_1=r1]!
vld1.8 {d8-d9},[r1]!

# qhasm: z34 = mem128[input_1]; input_1 += 16
# asm 1: vld1.8 {>z34=reg128#6%bot->z34=reg128#6%top},[<input_1=int32#2]!
# asm 2: vld1.8 {>z34=d10->z34=d11},[<input_1=r1]!
vld1.8 {d10-d11},[r1]!

# qhasm: 2x mask = 0xffffffff
# asm 1: vmov.i64 >mask=reg128#7,#0xffffffff
# asm 2: vmov.i64 >mask=q6,#0xffffffff
vmov.i64 q6,#0xffffffff

# qhasm: 2x u4 = 0xff
# asm 1: vmov.i64 >u4=reg128#8,#0xff
# asm 2: vmov.i64 >u4=q7,#0xff
vmov.i64 q7,#0xff

# qhasm: x01 aligned= mem128[input_0];input_0+=16
# asm 1: vld1.8 {>x01=reg128#9%bot->x01=reg128#9%top},[<input_0=int32#1,: 128]!
# asm 2: vld1.8 {>x01=d16->x01=d17},[<input_0=r0,: 128]!
vld1.8 {d16-d17},[r0,: 128]!

# qhasm: x23 aligned= mem128[input_0];input_0+=16
# asm 1: vld1.8 {>x23=reg128#10%bot->x23=reg128#10%top},[<input_0=int32#1,: 128]!
# asm 2: vld1.8 {>x23=d18->x23=d19},[<input_0=r0,: 128]!
vld1.8 {d18-d19},[r0,: 128]!

# qhasm: x4  aligned= mem64[input_0]x4[1]
# asm 1: vld1.8 {<x4=reg128#11%bot},[<input_0=int32#1,: 64]
# asm 2: vld1.8 {<x4=d20},[<input_0=r0,: 64]
vld1.8 {d20},[r0,: 64]

# qhasm: input_0 -= 32
# asm 1: sub >input_0=int32#1,<input_0=int32#1,#32
# asm 2: sub >input_0=r0,<input_0=r0,#32
sub r0,r0,#32

# qhasm: 2x mask unsigned>>=6
# asm 1: vshr.u64 >mask=reg128#7,<mask=reg128#7,#6
# asm 2: vshr.u64 >mask=q6,<mask=q6,#6
vshr.u64 q6,q6,#6

# qhasm: 2x u4 unsigned>>= 7
# asm 1: vshr.u64 >u4=reg128#8,<u4=reg128#8,#7
# asm 2: vshr.u64 >u4=q7,<u4=q7,#7
vshr.u64 q7,q7,#7

# qhasm: 4x 5y12 = y12 << 2
# asm 1: vshl.i32 >5y12=reg128#12,<y12=reg128#2,#2
# asm 2: vshl.i32 >5y12=q11,<y12=q1,#2
vshl.i32 q11,q1,#2

# qhasm: 4x 5y34 = y34 << 2
# asm 1: vshl.i32 >5y34=reg128#13,<y34=reg128#3,#2
# asm 2: vshl.i32 >5y34=q12,<y34=q2,#2
vshl.i32 q12,q2,#2

# qhasm: 4x 5y12 += y12
# asm 1: vadd.i32 >5y12=reg128#12,<5y12=reg128#12,<y12=reg128#2
# asm 2: vadd.i32 >5y12=q11,<5y12=q11,<y12=q1
vadd.i32 q11,q11,q1

# qhasm: 4x 5y34 += y34
# asm 1: vadd.i32 >5y34=reg128#13,<5y34=reg128#13,<y34=reg128#3
# asm 2: vadd.i32 >5y34=q12,<5y34=q12,<y34=q2
vadd.i32 q12,q12,q2

# qhasm: 2x u4 <<= 24
# asm 1: vshl.i64 >u4=reg128#8,<u4=reg128#8,#24
# asm 2: vshl.i64 >u4=q7,<u4=q7,#24
vshl.i64 q7,q7,#24

# qhasm: 4x 5z12 = z12 << 2
# asm 1: vshl.i32 >5z12=reg128#14,<z12=reg128#5,#2
# asm 2: vshl.i32 >5z12=q13,<z12=q4,#2
vshl.i32 q13,q4,#2

# qhasm: 4x 5z34 = z34 << 2
# asm 1: vshl.i32 >5z34=reg128#15,<z34=reg128#6,#2
# asm 2: vshl.i32 >5z34=q14,<z34=q5,#2
vshl.i32 q14,q5,#2

# qhasm: 4x 5z12 += z12
# asm 1: vadd.i32 >5z12=reg128#14,<5z12=reg128#14,<z12=reg128#5
# asm 2: vadd.i32 >5z12=q13,<5z12=q13,<z12=q4
vadd.i32 q13,q13,q4

# qhasm: 4x 5z34 += z34
# asm 1: vadd.i32 >5z34=reg128#15,<5z34=reg128#15,<z34=reg128#6
# asm 2: vadd.i32 >5z34=q14,<5z34=q14,<z34=q5
vadd.i32 q14,q14,q5

# qhasm: new two24

# qhasm: new y0_stack

# qhasm: new y12_stack

# qhasm: new y34_stack

# qhasm: new 5y12_stack

# qhasm: new 5y34_stack

# qhasm: new z0_stack

# qhasm: new z12_stack

# qhasm: new z34_stack

# qhasm: new 5z12_stack

# qhasm: new 5z34_stack

# qhasm: ptr = &two24
# asm 1: lea >ptr=int32#2,<two24=stack128#1
# asm 2: lea >ptr=r1,<two24=[sp,#0]
add r1,sp,#0

# qhasm: mem128[ptr] aligned= u4
# asm 1: vst1.8 {<u4=reg128#8%bot-<u4=reg128#8%top},[<ptr=int32#2,: 128]
# asm 2: vst1.8 {<u4=d14-<u4=d15},[<ptr=r1,: 128]
vst1.8 {d14-d15},[r1,: 128]

# qhasm: r4 = u4
# asm 1: vmov >r4=reg128#16,<u4=reg128#8
# asm 2: vmov >r4=q15,<u4=q7
vmov q15,q7

# qhasm: r0 = u4
# asm 1: vmov >r0=reg128#8,<u4=reg128#8
# asm 2: vmov >r0=q7,<u4=q7
vmov q7,q7

# qhasm: ptr = &y0_stack
# asm 1: lea >ptr=int32#2,<y0_stack=stack128#2
# asm 2: lea >ptr=r1,<y0_stack=[sp,#16]
add r1,sp,#16

# qhasm: mem128[ptr] aligned= y0
# asm 1: vst1.8 {<y0=reg128#1%bot-<y0=reg128#1%top},[<ptr=int32#2,: 128]
# asm 2: vst1.8 {<y0=d0-<y0=d1},[<ptr=r1,: 128]
vst1.8 {d0-d1},[r1,: 128]

# qhasm: ptr = &y12_stack
# asm 1: lea >ptr=int32#2,<y12_stack=stack128#3
# asm 2: lea >ptr=r1,<y12_stack=[sp,#32]
add r1,sp,#32

# qhasm: mem128[ptr] aligned= y12
# asm 1: vst1.8 {<y12=reg128#2%bot-<y12=reg128#2%top},[<ptr=int32#2,: 128]
# asm 2: vst1.8 {<y12=d2-<y12=d3},[<ptr=r1,: 128]
vst1.8 {d2-d3},[r1,: 128]

# qhasm: ptr = &y34_stack
# asm 1: lea >ptr=int32#2,<y34_stack=stack128#4
# asm 2: lea >ptr=r1,<y34_stack=[sp,#48]
add r1,sp,#48

# qhasm: mem128[ptr] aligned= y34
# asm 1: vst1.8 {<y34=reg128#3%bot-<y34=reg128#3%top},[<ptr=int32#2,: 128]
# asm 2: vst1.8 {<y34=d4-<y34=d5},[<ptr=r1,: 128]
vst1.8 {d4-d5},[r1,: 128]

# qhasm: ptr = &z0_stack
# asm 1: lea >ptr=int32#2,<z0_stack=stack128#7
# asm 2: lea >ptr=r1,<z0_stack=[sp,#96]
add r1,sp,#96

# qhasm: mem128[ptr] aligned= z0
# asm 1: vst1.8 {<z0=reg128#4%bot-<z0=reg128#4%top},[<ptr=int32#2,: 128]
# asm 2: vst1.8 {<z0=d6-<z0=d7},[<ptr=r1,: 128]
vst1.8 {d6-d7},[r1,: 128]

# qhasm: ptr = &z12_stack
# asm 1: lea >ptr=int32#2,<z12_stack=stack128#8
# asm 2: lea >ptr=r1,<z12_stack=[sp,#112]
add r1,sp,#112

# qhasm: mem128[ptr] aligned= z12
# asm 1: vst1.8 {<z12=reg128#5%bot-<z12=reg128#5%top},[<ptr=int32#2,: 128]
# asm 2: vst1.8 {<z12=d8-<z12=d9},[<ptr=r1,: 128]
vst1.8 {d8-d9},[r1,: 128]

# qhasm: ptr = &z34_stack
# asm 1: lea >ptr=int32#2,<z34_stack=stack128#9
# asm 2: lea >ptr=r1,<z34_stack=[sp,#128]
add r1,sp,#128

# qhasm: mem128[ptr] aligned= z34
# asm 1: vst1.8 {<z34=reg128#6%bot-<z34=reg128#6%top},[<ptr=int32#2,: 128]
# asm 2: vst1.8 {<z34=d10-<z34=d11},[<ptr=r1,: 128]
vst1.8 {d10-d11},[r1,: 128]

# qhasm: ptr = &5y12_stack
# asm 1: lea >ptr=int32#2,<5y12_stack=stack128#5
# asm 2: lea >ptr=r1,<5y12_stack=[sp,#64]
add r1,sp,#64

# qhasm: mem128[ptr] aligned= 5y12
# asm 1: vst1.8 {<5y12=reg128#12%bot-<5y12=reg128#12%top},[<ptr=int32#2,: 128]
# asm 2: vst1.8 {<5y12=d22-<5y12=d23},[<ptr=r1,: 128]
vst1.8 {d22-d23},[r1,: 128]

# qhasm: ptr = &5y34_stack
# asm 1: lea >ptr=int32#2,<5y34_stack=stack128#6
# asm 2: lea >ptr=r1,<5y34_stack=[sp,#80]
add r1,sp,#80

# qhasm: mem128[ptr] aligned= 5y34
# asm 1: vst1.8 {<5y34=reg128#13%bot-<5y34=reg128#13%top},[<ptr=int32#2,: 128]
# asm 2: vst1.8 {<5y34=d24-<5y34=d25},[<ptr=r1,: 128]
vst1.8 {d24-d25},[r1,: 128]

# qhasm: ptr = &5z12_stack
# asm 1: lea >ptr=int32#2,<5z12_stack=stack128#10
# asm 2: lea >ptr=r1,<5z12_stack=[sp,#144]
add r1,sp,#144

# qhasm: mem128[ptr] aligned= 5z12
# asm 1: vst1.8 {<5z12=reg128#14%bot-<5z12=reg128#14%top},[<ptr=int32#2,: 128]
# asm 2: vst1.8 {<5z12=d26-<5z12=d27},[<ptr=r1,: 128]
vst1.8 {d26-d27},[r1,: 128]

# qhasm: ptr = &5z34_stack
# asm 1: lea >ptr=int32#2,<5z34_stack=stack128#11
# asm 2: lea >ptr=r1,<5z34_stack=[sp,#160]
add r1,sp,#160

# qhasm: mem128[ptr] aligned= 5z34
# asm 1: vst1.8 {<5z34=reg128#15%bot-<5z34=reg128#15%top},[<ptr=int32#2,: 128]
# asm 2: vst1.8 {<5z34=d28-<5z34=d29},[<ptr=r1,: 128]
vst1.8 {d28-d29},[r1,: 128]

# qhasm:                       unsigned>? len - 64
# asm 1: cmp <len=int32#4,#64
# asm 2: cmp <len=r3,#64
cmp r3,#64

# qhasm: goto below64bytes if !unsigned>
bls ._below64bytes

# qhasm: input_2 += 32
# asm 1: add >input_2=int32#2,<input_2=int32#3,#32
# asm 2: add >input_2=r1,<input_2=r2,#32
add r1,r2,#32

# qhasm: mainloop2:
._mainloop2:

# qhasm:   c01 = mem128[input_2];input_2+=16 
# asm 1: vld1.8 {>c01=reg128#1%bot->c01=reg128#1%top},[<input_2=int32#2]!
# asm 2: vld1.8 {>c01=d0->c01=d1},[<input_2=r1]!
vld1.8 {d0-d1},[r1]!

# qhasm:   c23 = mem128[input_2];input_2+=16 
# asm 1: vld1.8 {>c23=reg128#2%bot->c23=reg128#2%top},[<input_2=int32#2]!
# asm 2: vld1.8 {>c23=d2->c23=d3},[<input_2=r1]!
vld1.8 {d2-d3},[r1]!

# qhasm: r4[0,1] += x01[0] unsigned*  z34[2];  r4[2,3] += x01[1] unsigned*  z34[3]
# asm 1: vmlal.u32 <r4=reg128#16,<x01=reg128#9%bot,<z34=reg128#6%top
# asm 2: vmlal.u32 <r4=q15,<x01=d16,<z34=d11
vmlal.u32 q15,d16,d11

# qhasm:   ptr = &z12_stack
# asm 1: lea >ptr=int32#3,<z12_stack=stack128#8
# asm 2: lea >ptr=r2,<z12_stack=[sp,#112]
add r2,sp,#112

# qhasm:   z12 aligned= mem128[ptr]
# asm 1: vld1.8 {>z12=reg128#3%bot->z12=reg128#3%top},[<ptr=int32#3,: 128]
# asm 2: vld1.8 {>z12=d4->z12=d5},[<ptr=r2,: 128]
vld1.8 {d4-d5},[r2,: 128]

# qhasm: r4[0,1] += x01[2] unsigned* z34[0];  r4[2,3] += x01[3] unsigned* z34[1]
# asm 1: vmlal.u32 <r4=reg128#16,<x01=reg128#9%top,<z34=reg128#6%bot
# asm 2: vmlal.u32 <r4=q15,<x01=d17,<z34=d10
vmlal.u32 q15,d17,d10

# qhasm:   ptr = &z0_stack
# asm 1: lea >ptr=int32#3,<z0_stack=stack128#7
# asm 2: lea >ptr=r2,<z0_stack=[sp,#96]
add r2,sp,#96

# qhasm:   z0 aligned= mem128[ptr]
# asm 1: vld1.8 {>z0=reg128#4%bot->z0=reg128#4%top},[<ptr=int32#3,: 128]
# asm 2: vld1.8 {>z0=d6->z0=d7},[<ptr=r2,: 128]
vld1.8 {d6-d7},[r2,: 128]

# qhasm: r4[0,1] += x23[0] unsigned* z12[2];  r4[2,3] += x23[1] unsigned* z12[3]
# asm 1: vmlal.u32 <r4=reg128#16,<x23=reg128#10%bot,<z12=reg128#3%top
# asm 2: vmlal.u32 <r4=q15,<x23=d18,<z12=d5
vmlal.u32 q15,d18,d5

# qhasm:   c01 c23 = c01[0]c01[1]c01[2]c23[2]c23[0]c23[1]c01[3]c23[3]
# asm 1: vtrn.32 <c01=reg128#1%top,<c23=reg128#2%top
# asm 2: vtrn.32 <c01=d1,<c23=d3
vtrn.32 d1,d3

# qhasm: r4[0,1] += x23[2] unsigned* z12[0];  r4[2,3] += x23[3] unsigned* z12[1]
# asm 1: vmlal.u32 <r4=reg128#16,<x23=reg128#10%top,<z12=reg128#3%bot
# asm 2: vmlal.u32 <r4=q15,<x23=d19,<z12=d4
vmlal.u32 q15,d19,d4

# qhasm: r4[0,1] +=  x4[0] unsigned* z0[0];  r4[2,3] +=  x4[1] unsigned* z0[1]
# asm 1: vmlal.u32 <r4=reg128#16,<x4=reg128#11%bot,<z0=reg128#4%bot
# asm 2: vmlal.u32 <r4=q15,<x4=d20,<z0=d6
vmlal.u32 q15,d20,d6

# qhasm: r3[0,1] = c23[2]<<18; r3[2,3] = c23[3]<<18 
# asm 1: vshll.u32 >r3=reg128#5,<c23=reg128#2%top,#18
# asm 2: vshll.u32 >r3=q4,<c23=d3,#18
vshll.u32 q4,d3,#18

# qhasm:   c01 c23 = c01[0]c23[0]c01[2]c01[3]c01[1]c23[1]c23[2]c23[3]
# asm 1: vtrn.32 <c01=reg128#1%bot,<c23=reg128#2%bot
# asm 2: vtrn.32 <c01=d0,<c23=d2
vtrn.32 d0,d2

# qhasm: r3[0,1] += x01[0] unsigned* z34[0];   r3[2,3] += x01[1] unsigned* z34[1]
# asm 1: vmlal.u32 <r3=reg128#5,<x01=reg128#9%bot,<z34=reg128#6%bot
# asm 2: vmlal.u32 <r3=q4,<x01=d16,<z34=d10
vmlal.u32 q4,d16,d10

# qhasm: r3[0,1] += x01[2] unsigned* z12[2];   r3[2,3] += x01[3] unsigned* z12[3]
# asm 1: vmlal.u32 <r3=reg128#5,<x01=reg128#9%top,<z12=reg128#3%top
# asm 2: vmlal.u32 <r3=q4,<x01=d17,<z12=d5
vmlal.u32 q4,d17,d5

# qhasm:   r0 = r0[1]c01[0]r0[2,3] 
# asm 1: vext.32 <r0=reg128#8%bot,<r0=reg128#8%bot,<c01=reg128#1%bot,#1
# asm 2: vext.32 <r0=d14,<r0=d14,<c01=d0,#1
vext.32 d14,d14,d0,#1

# qhasm: r3[0,1] += x23[0] unsigned* z12[0];   r3[2,3] += x23[1] unsigned* z12[1]
# asm 1: vmlal.u32 <r3=reg128#5,<x23=reg128#10%bot,<z12=reg128#3%bot
# asm 2: vmlal.u32 <r3=q4,<x23=d18,<z12=d4
vmlal.u32 q4,d18,d4

# qhasm: 								input_2 -= 64
# asm 1: sub >input_2=int32#2,<input_2=int32#2,#64
# asm 2: sub >input_2=r1,<input_2=r1,#64
sub r1,r1,#64

# qhasm: r3[0,1] += x23[2] unsigned* z0[0];   r3[2,3] += x23[3] unsigned* z0[1]
# asm 1: vmlal.u32 <r3=reg128#5,<x23=reg128#10%top,<z0=reg128#4%bot
# asm 2: vmlal.u32 <r3=q4,<x23=d19,<z0=d6
vmlal.u32 q4,d19,d6

# qhasm:   ptr = &5z34_stack
# asm 1: lea >ptr=int32#3,<5z34_stack=stack128#11
# asm 2: lea >ptr=r2,<5z34_stack=[sp,#160]
add r2,sp,#160

# qhasm:   5z34 aligned= mem128[ptr]
# asm 1: vld1.8 {>5z34=reg128#6%bot->5z34=reg128#6%top},[<ptr=int32#3,: 128]
# asm 2: vld1.8 {>5z34=d10->5z34=d11},[<ptr=r2,: 128]
vld1.8 {d10-d11},[r2,: 128]

# qhasm: r3[0,1] +=  x4[0] unsigned*  5z34[2]; r3[2,3] +=  x4[1] unsigned*  5z34[3]
# asm 1: vmlal.u32 <r3=reg128#5,<x4=reg128#11%bot,<5z34=reg128#6%top
# asm 2: vmlal.u32 <r3=q4,<x4=d20,<5z34=d11
vmlal.u32 q4,d20,d11

# qhasm:   r0 = r0[1]r0[0]r0[3]r0[2] 
# asm 1: vrev64.i32 >r0=reg128#8,<r0=reg128#8
# asm 2: vrev64.i32 >r0=q7,<r0=q7
vrev64.i32 q7,q7

# qhasm:   r2[0,1] = c01[2]<<12; r2[2,3] = c01[3]<<12 
# asm 1: vshll.u32 >r2=reg128#14,<c01=reg128#1%top,#12
# asm 2: vshll.u32 >r2=q13,<c01=d1,#12
vshll.u32 q13,d1,#12

# qhasm:   		d01 = mem128[input_2];input_2+=16 
# asm 1: vld1.8 {>d01=reg128#12%bot->d01=reg128#12%top},[<input_2=int32#2]!
# asm 2: vld1.8 {>d01=d22->d01=d23},[<input_2=r1]!
vld1.8 {d22-d23},[r1]!

# qhasm: r2[0,1] += x01[0] unsigned* z12[2];   r2[2,3] += x01[1] unsigned* z12[3]
# asm 1: vmlal.u32 <r2=reg128#14,<x01=reg128#9%bot,<z12=reg128#3%top
# asm 2: vmlal.u32 <r2=q13,<x01=d16,<z12=d5
vmlal.u32 q13,d16,d5

# qhasm: r2[0,1] += x01[2] unsigned* z12[0];   r2[2,3] += x01[3] unsigned* z12[1]
# asm 1: vmlal.u32 <r2=reg128#14,<x01=reg128#9%top,<z12=reg128#3%bot
# asm 2: vmlal.u32 <r2=q13,<x01=d17,<z12=d4
vmlal.u32 q13,d17,d4

# qhasm: r2[0,1] += x23[0] unsigned* z0[0];   r2[2,3] += x23[1] unsigned* z0[1]
# asm 1: vmlal.u32 <r2=reg128#14,<x23=reg128#10%bot,<z0=reg128#4%bot
# asm 2: vmlal.u32 <r2=q13,<x23=d18,<z0=d6
vmlal.u32 q13,d18,d6

# qhasm: r2[0,1] += x23[2] unsigned*  5z34[2]; r2[2,3] += x23[3] unsigned*  5z34[3]
# asm 1: vmlal.u32 <r2=reg128#14,<x23=reg128#10%top,<5z34=reg128#6%top
# asm 2: vmlal.u32 <r2=q13,<x23=d19,<5z34=d11
vmlal.u32 q13,d19,d11

# qhasm: r2[0,1] +=  x4[0] unsigned* 5z34[0]; r2[2,3] +=  x4[1] unsigned* 5z34[1]
# asm 1: vmlal.u32 <r2=reg128#14,<x4=reg128#11%bot,<5z34=reg128#6%bot
# asm 2: vmlal.u32 <r2=q13,<x4=d20,<5z34=d10
vmlal.u32 q13,d20,d10

# qhasm:   r0 = r0[0,1]c01[1]r0[2] 
# asm 1: vext.32 <r0=reg128#8%top,<c01=reg128#1%bot,<r0=reg128#8%top,#1
# asm 2: vext.32 <r0=d15,<c01=d0,<r0=d15,#1
vext.32 d15,d0,d15,#1

# qhasm:   r1[0,1] = c23[0]<<6; r1[2,3] = c23[1]<<6 
# asm 1: vshll.u32 >r1=reg128#15,<c23=reg128#2%bot,#6
# asm 2: vshll.u32 >r1=q14,<c23=d2,#6
vshll.u32 q14,d2,#6

# qhasm: r1[0,1] += x01[0] unsigned* z12[0];   r1[2,3] += x01[1] unsigned* z12[1]
# asm 1: vmlal.u32 <r1=reg128#15,<x01=reg128#9%bot,<z12=reg128#3%bot
# asm 2: vmlal.u32 <r1=q14,<x01=d16,<z12=d4
vmlal.u32 q14,d16,d4

# qhasm: r1[0,1] += x01[2] unsigned* z0[0];   r1[2,3] += x01[3] unsigned* z0[1]
# asm 1: vmlal.u32 <r1=reg128#15,<x01=reg128#9%top,<z0=reg128#4%bot
# asm 2: vmlal.u32 <r1=q14,<x01=d17,<z0=d6
vmlal.u32 q14,d17,d6

# qhasm: r1[0,1] += x23[0] unsigned*  5z34[2]; r1[2,3] += x23[1] unsigned*  5z34[3]
# asm 1: vmlal.u32 <r1=reg128#15,<x23=reg128#10%bot,<5z34=reg128#6%top
# asm 2: vmlal.u32 <r1=q14,<x23=d18,<5z34=d11
vmlal.u32 q14,d18,d11

# qhasm: r1[0,1] += x23[2] unsigned* 5z34[0]; r1[2,3] += x23[3] unsigned* 5z34[1]
# asm 1: vmlal.u32 <r1=reg128#15,<x23=reg128#10%top,<5z34=reg128#6%bot
# asm 2: vmlal.u32 <r1=q14,<x23=d19,<5z34=d10
vmlal.u32 q14,d19,d10

# qhasm: ptr = &5z12_stack
# asm 1: lea >ptr=int32#3,<5z12_stack=stack128#10
# asm 2: lea >ptr=r2,<5z12_stack=[sp,#144]
add r2,sp,#144

# qhasm: 5z12 aligned= mem128[ptr]
# asm 1: vld1.8 {>5z12=reg128#1%bot->5z12=reg128#1%top},[<ptr=int32#3,: 128]
# asm 2: vld1.8 {>5z12=d0->5z12=d1},[<ptr=r2,: 128]
vld1.8 {d0-d1},[r2,: 128]

# qhasm: r1[0,1] +=  x4[0] unsigned* 5z12[2]; r1[2,3] +=  x4[1] unsigned* 5z12[3]
# asm 1: vmlal.u32 <r1=reg128#15,<x4=reg128#11%bot,<5z12=reg128#1%top
# asm 2: vmlal.u32 <r1=q14,<x4=d20,<5z12=d1
vmlal.u32 q14,d20,d1

# qhasm:   		d23 = mem128[input_2];input_2+=16 
# asm 1: vld1.8 {>d23=reg128#2%bot->d23=reg128#2%top},[<input_2=int32#2]!
# asm 2: vld1.8 {>d23=d2->d23=d3},[<input_2=r1]!
vld1.8 {d2-d3},[r1]!

# qhasm:   		input_2 += 32
# asm 1: add >input_2=int32#2,<input_2=int32#2,#32
# asm 2: add >input_2=r1,<input_2=r1,#32
add r1,r1,#32

# qhasm: r0[0,1] +=  x4[0] unsigned* 5z12[0]; r0[2,3] +=  x4[1] unsigned* 5z12[1]
# asm 1: vmlal.u32 <r0=reg128#8,<x4=reg128#11%bot,<5z12=reg128#1%bot
# asm 2: vmlal.u32 <r0=q7,<x4=d20,<5z12=d0
vmlal.u32 q7,d20,d0

# qhasm: r0[0,1] += x23[0] unsigned* 5z34[0]; r0[2,3] += x23[1] unsigned* 5z34[1]
# asm 1: vmlal.u32 <r0=reg128#8,<x23=reg128#10%bot,<5z34=reg128#6%bot
# asm 2: vmlal.u32 <r0=q7,<x23=d18,<5z34=d10
vmlal.u32 q7,d18,d10

# qhasm:   		d01 d23 = d01[0] d23[0] d01[1] d23[1] 
# asm 1: vswp <d23=reg128#2%bot,<d01=reg128#12%top
# asm 2: vswp <d23=d2,<d01=d23
vswp d2,d23

# qhasm: r0[0,1] += x23[2] unsigned* 5z12[2]; r0[2,3] += x23[3] unsigned* 5z12[3]
# asm 1: vmlal.u32 <r0=reg128#8,<x23=reg128#10%top,<5z12=reg128#1%top
# asm 2: vmlal.u32 <r0=q7,<x23=d19,<5z12=d1
vmlal.u32 q7,d19,d1

# qhasm: r0[0,1] += x01[0] unsigned* z0[0];   r0[2,3] += x01[1] unsigned* z0[1]
# asm 1: vmlal.u32 <r0=reg128#8,<x01=reg128#9%bot,<z0=reg128#4%bot
# asm 2: vmlal.u32 <r0=q7,<x01=d16,<z0=d6
vmlal.u32 q7,d16,d6

# qhasm:   		new mid

# qhasm:   		2x v4 = d23 unsigned>> 40  
# asm 1: vshr.u64 >v4=reg128#4,<d23=reg128#2,#40
# asm 2: vshr.u64 >v4=q3,<d23=q1,#40
vshr.u64 q3,q1,#40

# qhasm:   		mid = d01[1]d23[0] mid[2,3] 
# asm 1: vext.32 <mid=reg128#1%bot,<d01=reg128#12%bot,<d23=reg128#2%bot,#1
# asm 2: vext.32 <mid=d0,<d01=d22,<d23=d2,#1
vext.32 d0,d22,d2,#1

# qhasm:   		new v23

# qhasm:   		v23[2] = d23[0,1] unsigned>> 14; v23[3] = d23[2,3] unsigned>> 14
# asm 1: vshrn.u64 <v23=reg128#10%top,<d23=reg128#2,#14
# asm 2: vshrn.u64 <v23=d19,<d23=q1,#14
vshrn.u64 d19,q1,#14

# qhasm:   		mid = mid[0,1] d01[3]d23[2] 
# asm 1: vext.32 <mid=reg128#1%top,<d01=reg128#12%top,<d23=reg128#2%top,#1
# asm 2: vext.32 <mid=d1,<d01=d23,<d23=d3,#1
vext.32 d1,d23,d3,#1

# qhasm:   		new v01

# qhasm:   		v01[2] = d01[0,1] unsigned>> 26; v01[3] = d01[2,3] unsigned>> 26
# asm 1: vshrn.u64 <v01=reg128#11%top,<d01=reg128#12,#26
# asm 2: vshrn.u64 <v01=d21,<d01=q11,#26
vshrn.u64 d21,q11,#26

# qhasm:   		v01 = d01[1]d01[0] v01[2,3] 
# asm 1: vext.32 <v01=reg128#11%bot,<d01=reg128#12%bot,<d01=reg128#12%bot,#1
# asm 2: vext.32 <v01=d20,<d01=d22,<d01=d22,#1
vext.32 d20,d22,d22,#1

# qhasm: r0[0,1] += x01[2] unsigned*  5z34[2]; r0[2,3] += x01[3] unsigned*  5z34[3]
# asm 1: vmlal.u32 <r0=reg128#8,<x01=reg128#9%top,<5z34=reg128#6%top
# asm 2: vmlal.u32 <r0=q7,<x01=d17,<5z34=d11
vmlal.u32 q7,d17,d11

# qhasm:   		v01 = v01[1]d01[2] v01[2,3] 
# asm 1: vext.32 <v01=reg128#11%bot,<v01=reg128#11%bot,<d01=reg128#12%top,#1
# asm 2: vext.32 <v01=d20,<v01=d20,<d01=d23,#1
vext.32 d20,d20,d23,#1

# qhasm:   		v23[0] = mid[0,1] unsigned>> 20; v23[1] = mid[2,3] unsigned>> 20
# asm 1: vshrn.u64 <v23=reg128#10%bot,<mid=reg128#1,#20
# asm 2: vshrn.u64 <v23=d18,<mid=q0,#20
vshrn.u64 d18,q0,#20

# qhasm:   		v4 = v4[0]v4[2]v4[1]v4[3]  
# asm 1: vtrn.32 <v4=reg128#4%bot,<v4=reg128#4%top
# asm 2: vtrn.32 <v4=d6,<v4=d7
vtrn.32 d6,d7

# qhasm:   		4x v01 &= 0x03ffffff
# asm 1: vand.i32 <v01=reg128#11,#0x03ffffff
# asm 2: vand.i32 <v01=q10,#0x03ffffff
vand.i32 q10,#0x03ffffff

# qhasm: ptr = &y34_stack
# asm 1: lea >ptr=int32#3,<y34_stack=stack128#4
# asm 2: lea >ptr=r2,<y34_stack=[sp,#48]
add r2,sp,#48

# qhasm: y34 aligned= mem128[ptr]
# asm 1: vld1.8 {>y34=reg128#3%bot->y34=reg128#3%top},[<ptr=int32#3,: 128]
# asm 2: vld1.8 {>y34=d4->y34=d5},[<ptr=r2,: 128]
vld1.8 {d4-d5},[r2,: 128]

# qhasm:   		4x v23 &= 0x03ffffff
# asm 1: vand.i32 <v23=reg128#10,#0x03ffffff
# asm 2: vand.i32 <v23=q9,#0x03ffffff
vand.i32 q9,#0x03ffffff

# qhasm: ptr = &y12_stack
# asm 1: lea >ptr=int32#3,<y12_stack=stack128#3
# asm 2: lea >ptr=r2,<y12_stack=[sp,#32]
add r2,sp,#32

# qhasm: y12 aligned= mem128[ptr]
# asm 1: vld1.8 {>y12=reg128#2%bot->y12=reg128#2%top},[<ptr=int32#3,: 128]
# asm 2: vld1.8 {>y12=d2->y12=d3},[<ptr=r2,: 128]
vld1.8 {d2-d3},[r2,: 128]

# qhasm:   		4x v4 |= 0x01000000
# asm 1: vorr.i32 <v4=reg128#4,#0x01000000
# asm 2: vorr.i32 <v4=q3,#0x01000000
vorr.i32 q3,#0x01000000

# qhasm: ptr = &y0_stack
# asm 1: lea >ptr=int32#3,<y0_stack=stack128#2
# asm 2: lea >ptr=r2,<y0_stack=[sp,#16]
add r2,sp,#16

# qhasm: y0 aligned= mem128[ptr]
# asm 1: vld1.8 {>y0=reg128#1%bot->y0=reg128#1%top},[<ptr=int32#3,: 128]
# asm 2: vld1.8 {>y0=d0->y0=d1},[<ptr=r2,: 128]
vld1.8 {d0-d1},[r2,: 128]

# qhasm: r4[0,1] += v01[0] unsigned*  y34[2];  r4[2,3] += v01[1] unsigned*  y34[3]
# asm 1: vmlal.u32 <r4=reg128#16,<v01=reg128#11%bot,<y34=reg128#3%top
# asm 2: vmlal.u32 <r4=q15,<v01=d20,<y34=d5
vmlal.u32 q15,d20,d5

# qhasm: r4[0,1] += v01[2] unsigned* y34[0];  r4[2,3] += v01[3] unsigned* y34[1]
# asm 1: vmlal.u32 <r4=reg128#16,<v01=reg128#11%top,<y34=reg128#3%bot
# asm 2: vmlal.u32 <r4=q15,<v01=d21,<y34=d4
vmlal.u32 q15,d21,d4

# qhasm: r4[0,1] += v23[0] unsigned* y12[2];  r4[2,3] += v23[1] unsigned* y12[3]
# asm 1: vmlal.u32 <r4=reg128#16,<v23=reg128#10%bot,<y12=reg128#2%top
# asm 2: vmlal.u32 <r4=q15,<v23=d18,<y12=d3
vmlal.u32 q15,d18,d3

# qhasm: r4[0,1] += v23[2] unsigned* y12[0];  r4[2,3] += v23[3] unsigned* y12[1]
# asm 1: vmlal.u32 <r4=reg128#16,<v23=reg128#10%top,<y12=reg128#2%bot
# asm 2: vmlal.u32 <r4=q15,<v23=d19,<y12=d2
vmlal.u32 q15,d19,d2

# qhasm: r4[0,1] +=  v4[0] unsigned* y0[0];  r4[2,3] +=  v4[1] unsigned* y0[1]
# asm 1: vmlal.u32 <r4=reg128#16,<v4=reg128#4%bot,<y0=reg128#1%bot
# asm 2: vmlal.u32 <r4=q15,<v4=d6,<y0=d0
vmlal.u32 q15,d6,d0

# qhasm: ptr = &5y34_stack
# asm 1: lea >ptr=int32#3,<5y34_stack=stack128#6
# asm 2: lea >ptr=r2,<5y34_stack=[sp,#80]
add r2,sp,#80

# qhasm: 5y34 aligned= mem128[ptr]
# asm 1: vld1.8 {>5y34=reg128#13%bot->5y34=reg128#13%top},[<ptr=int32#3,: 128]
# asm 2: vld1.8 {>5y34=d24->5y34=d25},[<ptr=r2,: 128]
vld1.8 {d24-d25},[r2,: 128]

# qhasm: r3[0,1] += v01[0] unsigned* y34[0];   r3[2,3] += v01[1] unsigned* y34[1]
# asm 1: vmlal.u32 <r3=reg128#5,<v01=reg128#11%bot,<y34=reg128#3%bot
# asm 2: vmlal.u32 <r3=q4,<v01=d20,<y34=d4
vmlal.u32 q4,d20,d4

# qhasm: r3[0,1] += v01[2] unsigned* y12[2];   r3[2,3] += v01[3] unsigned* y12[3]
# asm 1: vmlal.u32 <r3=reg128#5,<v01=reg128#11%top,<y12=reg128#2%top
# asm 2: vmlal.u32 <r3=q4,<v01=d21,<y12=d3
vmlal.u32 q4,d21,d3

# qhasm: r3[0,1] += v23[0] unsigned* y12[0];   r3[2,3] += v23[1] unsigned* y12[1]
# asm 1: vmlal.u32 <r3=reg128#5,<v23=reg128#10%bot,<y12=reg128#2%bot
# asm 2: vmlal.u32 <r3=q4,<v23=d18,<y12=d2
vmlal.u32 q4,d18,d2

# qhasm: r3[0,1] += v23[2] unsigned* y0[0];   r3[2,3] += v23[3] unsigned* y0[1]
# asm 1: vmlal.u32 <r3=reg128#5,<v23=reg128#10%top,<y0=reg128#1%bot
# asm 2: vmlal.u32 <r3=q4,<v23=d19,<y0=d0
vmlal.u32 q4,d19,d0

# qhasm: r3[0,1] +=  v4[0] unsigned*  5y34[2]; r3[2,3] +=  v4[1] unsigned*  5y34[3]
# asm 1: vmlal.u32 <r3=reg128#5,<v4=reg128#4%bot,<5y34=reg128#13%top
# asm 2: vmlal.u32 <r3=q4,<v4=d6,<5y34=d25
vmlal.u32 q4,d6,d25

# qhasm: ptr = &5y12_stack
# asm 1: lea >ptr=int32#3,<5y12_stack=stack128#5
# asm 2: lea >ptr=r2,<5y12_stack=[sp,#64]
add r2,sp,#64

# qhasm: 5y12 aligned= mem128[ptr]
# asm 1: vld1.8 {>5y12=reg128#12%bot->5y12=reg128#12%top},[<ptr=int32#3,: 128]
# asm 2: vld1.8 {>5y12=d22->5y12=d23},[<ptr=r2,: 128]
vld1.8 {d22-d23},[r2,: 128]

# qhasm: r0[0,1] +=  v4[0] unsigned* 5y12[0]; r0[2,3] +=  v4[1] unsigned* 5y12[1]
# asm 1: vmlal.u32 <r0=reg128#8,<v4=reg128#4%bot,<5y12=reg128#12%bot
# asm 2: vmlal.u32 <r0=q7,<v4=d6,<5y12=d22
vmlal.u32 q7,d6,d22

# qhasm: r0[0,1] += v23[0] unsigned* 5y34[0]; r0[2,3] += v23[1] unsigned* 5y34[1]
# asm 1: vmlal.u32 <r0=reg128#8,<v23=reg128#10%bot,<5y34=reg128#13%bot
# asm 2: vmlal.u32 <r0=q7,<v23=d18,<5y34=d24
vmlal.u32 q7,d18,d24

# qhasm: r0[0,1] += v23[2] unsigned* 5y12[2]; r0[2,3] += v23[3] unsigned* 5y12[3]
# asm 1: vmlal.u32 <r0=reg128#8,<v23=reg128#10%top,<5y12=reg128#12%top
# asm 2: vmlal.u32 <r0=q7,<v23=d19,<5y12=d23
vmlal.u32 q7,d19,d23

# qhasm: r0[0,1] += v01[0] unsigned* y0[0];   r0[2,3] += v01[1] unsigned* y0[1]
# asm 1: vmlal.u32 <r0=reg128#8,<v01=reg128#11%bot,<y0=reg128#1%bot
# asm 2: vmlal.u32 <r0=q7,<v01=d20,<y0=d0
vmlal.u32 q7,d20,d0

# qhasm: r0[0,1] += v01[2] unsigned*  5y34[2]; r0[2,3] += v01[3] unsigned*  5y34[3]
# asm 1: vmlal.u32 <r0=reg128#8,<v01=reg128#11%top,<5y34=reg128#13%top
# asm 2: vmlal.u32 <r0=q7,<v01=d21,<5y34=d25
vmlal.u32 q7,d21,d25

# qhasm: r1[0,1] += v01[0] unsigned* y12[0];   r1[2,3] += v01[1] unsigned* y12[1]
# asm 1: vmlal.u32 <r1=reg128#15,<v01=reg128#11%bot,<y12=reg128#2%bot
# asm 2: vmlal.u32 <r1=q14,<v01=d20,<y12=d2
vmlal.u32 q14,d20,d2

# qhasm: r1[0,1] += v01[2] unsigned* y0[0];   r1[2,3] += v01[3] unsigned* y0[1]
# asm 1: vmlal.u32 <r1=reg128#15,<v01=reg128#11%top,<y0=reg128#1%bot
# asm 2: vmlal.u32 <r1=q14,<v01=d21,<y0=d0
vmlal.u32 q14,d21,d0

# qhasm: r1[0,1] += v23[0] unsigned*  5y34[2]; r1[2,3] += v23[1] unsigned*  5y34[3]
# asm 1: vmlal.u32 <r1=reg128#15,<v23=reg128#10%bot,<5y34=reg128#13%top
# asm 2: vmlal.u32 <r1=q14,<v23=d18,<5y34=d25
vmlal.u32 q14,d18,d25

# qhasm: r1[0,1] += v23[2] unsigned* 5y34[0]; r1[2,3] += v23[3] unsigned* 5y34[1]
# asm 1: vmlal.u32 <r1=reg128#15,<v23=reg128#10%top,<5y34=reg128#13%bot
# asm 2: vmlal.u32 <r1=q14,<v23=d19,<5y34=d24
vmlal.u32 q14,d19,d24

# qhasm: r1[0,1] +=  v4[0] unsigned* 5y12[2]; r1[2,3] +=  v4[1] unsigned* 5y12[3]
# asm 1: vmlal.u32 <r1=reg128#15,<v4=reg128#4%bot,<5y12=reg128#12%top
# asm 2: vmlal.u32 <r1=q14,<v4=d6,<5y12=d23
vmlal.u32 q14,d6,d23

# qhasm: r2[0,1] += v01[0] unsigned* y12[2];   r2[2,3] += v01[1] unsigned* y12[3]
# asm 1: vmlal.u32 <r2=reg128#14,<v01=reg128#11%bot,<y12=reg128#2%top
# asm 2: vmlal.u32 <r2=q13,<v01=d20,<y12=d3
vmlal.u32 q13,d20,d3

# qhasm: r2[0,1] += v01[2] unsigned* y12[0];   r2[2,3] += v01[3] unsigned* y12[1]
# asm 1: vmlal.u32 <r2=reg128#14,<v01=reg128#11%top,<y12=reg128#2%bot
# asm 2: vmlal.u32 <r2=q13,<v01=d21,<y12=d2
vmlal.u32 q13,d21,d2

# qhasm: r2[0,1] += v23[0] unsigned* y0[0];   r2[2,3] += v23[1] unsigned* y0[1]
# asm 1: vmlal.u32 <r2=reg128#14,<v23=reg128#10%bot,<y0=reg128#1%bot
# asm 2: vmlal.u32 <r2=q13,<v23=d18,<y0=d0
vmlal.u32 q13,d18,d0

# qhasm: r2[0,1] += v23[2] unsigned*  5y34[2]; r2[2,3] += v23[3] unsigned*  5y34[3]
# asm 1: vmlal.u32 <r2=reg128#14,<v23=reg128#10%top,<5y34=reg128#13%top
# asm 2: vmlal.u32 <r2=q13,<v23=d19,<5y34=d25
vmlal.u32 q13,d19,d25

# qhasm: r2[0,1] +=  v4[0] unsigned* 5y34[0]; r2[2,3] +=  v4[1] unsigned* 5y34[1]
# asm 1: vmlal.u32 <r2=reg128#14,<v4=reg128#4%bot,<5y34=reg128#13%bot
# asm 2: vmlal.u32 <r2=q13,<v4=d6,<5y34=d24
vmlal.u32 q13,d6,d24

# qhasm: 				ptr = &two24
# asm 1: lea >ptr=int32#3,<two24=stack128#1
# asm 2: lea >ptr=r2,<two24=[sp,#0]
add r2,sp,#0

# qhasm: 2x t1 = r0 unsigned>> 26
# asm 1: vshr.u64 >t1=reg128#4,<r0=reg128#8,#26
# asm 2: vshr.u64 >t1=q3,<r0=q7,#26
vshr.u64 q3,q7,#26

# qhasm:   				len -= 64
# asm 1: sub >len=int32#4,<len=int32#4,#64
# asm 2: sub >len=r3,<len=r3,#64
sub r3,r3,#64

# qhasm:    r0 &= mask
# asm 1: vand >r0=reg128#6,<r0=reg128#8,<mask=reg128#7
# asm 2: vand >r0=q5,<r0=q7,<mask=q6
vand q5,q7,q6

# qhasm: 2x r1 += t1
# asm 1: vadd.i64 >r1=reg128#4,<r1=reg128#15,<t1=reg128#4
# asm 2: vadd.i64 >r1=q3,<r1=q14,<t1=q3
vadd.i64 q3,q14,q3

# qhasm: 		2x t4 = r3 unsigned>> 26
# asm 1: vshr.u64 >t4=reg128#8,<r3=reg128#5,#26
# asm 2: vshr.u64 >t4=q7,<r3=q4,#26
vshr.u64 q7,q4,#26

# qhasm: 		   r3 &= mask
# asm 1: vand >r3=reg128#5,<r3=reg128#5,<mask=reg128#7
# asm 2: vand >r3=q4,<r3=q4,<mask=q6
vand q4,q4,q6

# qhasm: 		2x x4 = r4 + t4
# asm 1: vadd.i64 >x4=reg128#8,<r4=reg128#16,<t4=reg128#8
# asm 2: vadd.i64 >x4=q7,<r4=q15,<t4=q7
vadd.i64 q7,q15,q7

# qhasm: 				r4 aligned= mem128[ptr]
# asm 1: vld1.8 {>r4=reg128#16%bot->r4=reg128#16%top},[<ptr=int32#3,: 128]
# asm 2: vld1.8 {>r4=d30->r4=d31},[<ptr=r2,: 128]
vld1.8 {d30-d31},[r2,: 128]

# qhasm: 2x t2 = r1 unsigned>> 26
# asm 1: vshr.u64 >t2=reg128#9,<r1=reg128#4,#26
# asm 2: vshr.u64 >t2=q8,<r1=q3,#26
vshr.u64 q8,q3,#26

# qhasm:    r1 &= mask
# asm 1: vand >r1=reg128#4,<r1=reg128#4,<mask=reg128#7
# asm 2: vand >r1=q3,<r1=q3,<mask=q6
vand q3,q3,q6

# qhasm: 		2x t0 = x4 unsigned>> 26
# asm 1: vshr.u64 >t0=reg128#10,<x4=reg128#8,#26
# asm 2: vshr.u64 >t0=q9,<x4=q7,#26
vshr.u64 q9,q7,#26

# qhasm: 2x r2 += t2
# asm 1: vadd.i64 >r2=reg128#9,<r2=reg128#14,<t2=reg128#9
# asm 2: vadd.i64 >r2=q8,<r2=q13,<t2=q8
vadd.i64 q8,q13,q8

# qhasm: 		   x4 &= mask
# asm 1: vand >x4=reg128#11,<x4=reg128#8,<mask=reg128#7
# asm 2: vand >x4=q10,<x4=q7,<mask=q6
vand q10,q7,q6

# qhasm: 		2x x01 = r0 + t0
# asm 1: vadd.i64 >x01=reg128#6,<r0=reg128#6,<t0=reg128#10
# asm 2: vadd.i64 >x01=q5,<r0=q5,<t0=q9
vadd.i64 q5,q5,q9

# qhasm: 				r0 aligned= mem128[ptr]
# asm 1: vld1.8 {>r0=reg128#8%bot->r0=reg128#8%top},[<ptr=int32#3,: 128]
# asm 2: vld1.8 {>r0=d14->r0=d15},[<ptr=r2,: 128]
vld1.8 {d14-d15},[r2,: 128]

# qhasm: 				ptr = &z34_stack
# asm 1: lea >ptr=int32#3,<z34_stack=stack128#9
# asm 2: lea >ptr=r2,<z34_stack=[sp,#128]
add r2,sp,#128

# qhasm: 		2x t0 <<= 2
# asm 1: vshl.i64 >t0=reg128#10,<t0=reg128#10,#2
# asm 2: vshl.i64 >t0=q9,<t0=q9,#2
vshl.i64 q9,q9,#2

# qhasm: 2x t3 = r2 unsigned>> 26
# asm 1: vshr.u64 >t3=reg128#14,<r2=reg128#9,#26
# asm 2: vshr.u64 >t3=q13,<r2=q8,#26
vshr.u64 q13,q8,#26

# qhasm: 		2x x01 += t0
# asm 1: vadd.i64 >x01=reg128#15,<x01=reg128#6,<t0=reg128#10
# asm 2: vadd.i64 >x01=q14,<x01=q5,<t0=q9
vadd.i64 q14,q5,q9

# qhasm: 				z34 aligned= mem128[ptr]
# asm 1: vld1.8 {>z34=reg128#6%bot->z34=reg128#6%top},[<ptr=int32#3,: 128]
# asm 2: vld1.8 {>z34=d10->z34=d11},[<ptr=r2,: 128]
vld1.8 {d10-d11},[r2,: 128]

# qhasm:    x23 = r2 & mask
# asm 1: vand >x23=reg128#10,<r2=reg128#9,<mask=reg128#7
# asm 2: vand >x23=q9,<r2=q8,<mask=q6
vand q9,q8,q6

# qhasm: 2x r3 += t3
# asm 1: vadd.i64 >r3=reg128#5,<r3=reg128#5,<t3=reg128#14
# asm 2: vadd.i64 >r3=q4,<r3=q4,<t3=q13
vadd.i64 q4,q4,q13

# qhasm: 								input_2 += 32
# asm 1: add >input_2=int32#2,<input_2=int32#2,#32
# asm 2: add >input_2=r1,<input_2=r1,#32
add r1,r1,#32

# qhasm: 		2x t1 = x01 unsigned>> 26
# asm 1: vshr.u64 >t1=reg128#14,<x01=reg128#15,#26
# asm 2: vshr.u64 >t1=q13,<x01=q14,#26
vshr.u64 q13,q14,#26

# qhasm: 						x23 = x23[0,2,1,3]
# asm 1: vtrn.32 <x23=reg128#10%bot,<x23=reg128#10%top
# asm 2: vtrn.32 <x23=d18,<x23=d19
vtrn.32 d18,d19

# qhasm: 		   x01 = x01 & mask
# asm 1: vand >x01=reg128#9,<x01=reg128#15,<mask=reg128#7
# asm 2: vand >x01=q8,<x01=q14,<mask=q6
vand q8,q14,q6

# qhasm: 		2x r1 += t1
# asm 1: vadd.i64 >r1=reg128#4,<r1=reg128#4,<t1=reg128#14
# asm 2: vadd.i64 >r1=q3,<r1=q3,<t1=q13
vadd.i64 q3,q3,q13

# qhasm: 2x t4 = r3 unsigned>> 26
# asm 1: vshr.u64 >t4=reg128#14,<r3=reg128#5,#26
# asm 2: vshr.u64 >t4=q13,<r3=q4,#26
vshr.u64 q13,q4,#26

# qhasm: 						x01 = x01[0,2,1,3]
# asm 1: vtrn.32 <x01=reg128#9%bot,<x01=reg128#9%top
# asm 2: vtrn.32 <x01=d16,<x01=d17
vtrn.32 d16,d17

# qhasm:    r3 &= mask
# asm 1: vand >r3=reg128#5,<r3=reg128#5,<mask=reg128#7
# asm 2: vand >r3=q4,<r3=q4,<mask=q6
vand q4,q4,q6

# qhasm: 						r1 = r1[0,2,1,3]
# asm 1: vtrn.32 <r1=reg128#4%bot,<r1=reg128#4%top
# asm 2: vtrn.32 <r1=d6,<r1=d7
vtrn.32 d6,d7

# qhasm: 2x x4 += t4
# asm 1: vadd.i64 >x4=reg128#11,<x4=reg128#11,<t4=reg128#14
# asm 2: vadd.i64 >x4=q10,<x4=q10,<t4=q13
vadd.i64 q10,q10,q13

# qhasm: 						r3 = r3[0,2,1,3]
# asm 1: vtrn.32 <r3=reg128#5%bot,<r3=reg128#5%top
# asm 2: vtrn.32 <r3=d8,<r3=d9
vtrn.32 d8,d9

# qhasm: 						x01 = x01[0,1] r1[0,1]
# asm 1: vext.32 <x01=reg128#9%top,<r1=reg128#4%bot,<r1=reg128#4%bot,#0
# asm 2: vext.32 <x01=d17,<r1=d6,<r1=d6,#0
vext.32 d17,d6,d6,#0

# qhasm: 						x23 = x23[0,1] r3[0,1]
# asm 1: vext.32 <x23=reg128#10%top,<r3=reg128#5%bot,<r3=reg128#5%bot,#0
# asm 2: vext.32 <x23=d19,<r3=d8,<r3=d8,#0
vext.32 d19,d8,d8,#0

# qhasm: 						x4 = x4[0,2,1,3]
# asm 1: vtrn.32 <x4=reg128#11%bot,<x4=reg128#11%top
# asm 2: vtrn.32 <x4=d20,<x4=d21
vtrn.32 d20,d21

# qhasm:                   unsigned>? len - 64
# asm 1: cmp <len=int32#4,#64
# asm 2: cmp <len=r3,#64
cmp r3,#64

# qhasm: goto mainloop2 if unsigned>
bhi ._mainloop2

# qhasm: input_2 -= 32
# asm 1: sub >input_2=int32#3,<input_2=int32#2,#32
# asm 2: sub >input_2=r2,<input_2=r1,#32
sub r2,r1,#32

# qhasm: below64bytes:
._below64bytes:

# qhasm:              unsigned>? len - 32
# asm 1: cmp <len=int32#4,#32
# asm 2: cmp <len=r3,#32
cmp r3,#32

# qhasm: goto end if !unsigned>
bls ._end

# qhasm: mainloop:
._mainloop:

# qhasm:   new r0

# qhasm: ptr = &two24
# asm 1: lea >ptr=int32#2,<two24=stack128#1
# asm 2: lea >ptr=r1,<two24=[sp,#0]
add r1,sp,#0

# qhasm: r4 aligned= mem128[ptr]
# asm 1: vld1.8 {>r4=reg128#5%bot->r4=reg128#5%top},[<ptr=int32#2,: 128]
# asm 2: vld1.8 {>r4=d8->r4=d9},[<ptr=r1,: 128]
vld1.8 {d8-d9},[r1,: 128]

# qhasm: u4 aligned= mem128[ptr]
# asm 1: vld1.8 {>u4=reg128#6%bot->u4=reg128#6%top},[<ptr=int32#2,: 128]
# asm 2: vld1.8 {>u4=d10->u4=d11},[<ptr=r1,: 128]
vld1.8 {d10-d11},[r1,: 128]

# qhasm:   c01 = mem128[input_2];input_2+=16 
# asm 1: vld1.8 {>c01=reg128#8%bot->c01=reg128#8%top},[<input_2=int32#3]!
# asm 2: vld1.8 {>c01=d14->c01=d15},[<input_2=r2]!
vld1.8 {d14-d15},[r2]!

# qhasm: r4[0,1] += x01[0] unsigned*  y34[2];  r4[2,3] += x01[1] unsigned*  y34[3]
# asm 1: vmlal.u32 <r4=reg128#5,<x01=reg128#9%bot,<y34=reg128#3%top
# asm 2: vmlal.u32 <r4=q4,<x01=d16,<y34=d5
vmlal.u32 q4,d16,d5

# qhasm:   c23 = mem128[input_2];input_2+=16 
# asm 1: vld1.8 {>c23=reg128#14%bot->c23=reg128#14%top},[<input_2=int32#3]!
# asm 2: vld1.8 {>c23=d26->c23=d27},[<input_2=r2]!
vld1.8 {d26-d27},[r2]!

# qhasm: r4[0,1] += x01[2] unsigned* y34[0];  r4[2,3] += x01[3] unsigned* y34[1]
# asm 1: vmlal.u32 <r4=reg128#5,<x01=reg128#9%top,<y34=reg128#3%bot
# asm 2: vmlal.u32 <r4=q4,<x01=d17,<y34=d4
vmlal.u32 q4,d17,d4

# qhasm:   r0 = u4[1]c01[0]r0[2,3] 
# asm 1: vext.32 <r0=reg128#4%bot,<u4=reg128#6%bot,<c01=reg128#8%bot,#1
# asm 2: vext.32 <r0=d6,<u4=d10,<c01=d14,#1
vext.32 d6,d10,d14,#1

# qhasm: r4[0,1] += x23[0] unsigned* y12[2];  r4[2,3] += x23[1] unsigned* y12[3]
# asm 1: vmlal.u32 <r4=reg128#5,<x23=reg128#10%bot,<y12=reg128#2%top
# asm 2: vmlal.u32 <r4=q4,<x23=d18,<y12=d3
vmlal.u32 q4,d18,d3

# qhasm:   r0 = r0[0,1]u4[1]c23[0] 
# asm 1: vext.32 <r0=reg128#4%top,<u4=reg128#6%bot,<c23=reg128#14%bot,#1
# asm 2: vext.32 <r0=d7,<u4=d10,<c23=d26,#1
vext.32 d7,d10,d26,#1

# qhasm: r4[0,1] += x23[2] unsigned* y12[0];  r4[2,3] += x23[3] unsigned* y12[1]
# asm 1: vmlal.u32 <r4=reg128#5,<x23=reg128#10%top,<y12=reg128#2%bot
# asm 2: vmlal.u32 <r4=q4,<x23=d19,<y12=d2
vmlal.u32 q4,d19,d2

# qhasm:   r0 = r0[1]r0[0]r0[3]r0[2] 
# asm 1: vrev64.i32 >r0=reg128#4,<r0=reg128#4
# asm 2: vrev64.i32 >r0=q3,<r0=q3
vrev64.i32 q3,q3

# qhasm: r4[0,1] +=  x4[0] unsigned* y0[0];  r4[2,3] +=  x4[1] unsigned* y0[1]
# asm 1: vmlal.u32 <r4=reg128#5,<x4=reg128#11%bot,<y0=reg128#1%bot
# asm 2: vmlal.u32 <r4=q4,<x4=d20,<y0=d0
vmlal.u32 q4,d20,d0

# qhasm: r0[0,1] +=  x4[0] unsigned* 5y12[0]; r0[2,3] +=  x4[1] unsigned* 5y12[1]
# asm 1: vmlal.u32 <r0=reg128#4,<x4=reg128#11%bot,<5y12=reg128#12%bot
# asm 2: vmlal.u32 <r0=q3,<x4=d20,<5y12=d22
vmlal.u32 q3,d20,d22

# qhasm: r0[0,1] += x23[0] unsigned* 5y34[0]; r0[2,3] += x23[1] unsigned* 5y34[1]
# asm 1: vmlal.u32 <r0=reg128#4,<x23=reg128#10%bot,<5y34=reg128#13%bot
# asm 2: vmlal.u32 <r0=q3,<x23=d18,<5y34=d24
vmlal.u32 q3,d18,d24

# qhasm: r0[0,1] += x23[2] unsigned* 5y12[2]; r0[2,3] += x23[3] unsigned* 5y12[3]
# asm 1: vmlal.u32 <r0=reg128#4,<x23=reg128#10%top,<5y12=reg128#12%top
# asm 2: vmlal.u32 <r0=q3,<x23=d19,<5y12=d23
vmlal.u32 q3,d19,d23

# qhasm:   c01 c23 = c01[0]c23[0]c01[2]c23[2]c01[1]c23[1]c01[3]c23[3] 
# asm 1: vtrn.32 <c01=reg128#8,<c23=reg128#14
# asm 2: vtrn.32 <c01=q7,<c23=q13
vtrn.32 q7,q13

# qhasm: r0[0,1] += x01[0] unsigned* y0[0];   r0[2,3] += x01[1] unsigned* y0[1]
# asm 1: vmlal.u32 <r0=reg128#4,<x01=reg128#9%bot,<y0=reg128#1%bot
# asm 2: vmlal.u32 <r0=q3,<x01=d16,<y0=d0
vmlal.u32 q3,d16,d0

# qhasm:   r3[0,1] = c23[2]<<18; r3[2,3] = c23[3]<<18 
# asm 1: vshll.u32 >r3=reg128#6,<c23=reg128#14%top,#18
# asm 2: vshll.u32 >r3=q5,<c23=d27,#18
vshll.u32 q5,d27,#18

# qhasm: r0[0,1] += x01[2] unsigned*  5y34[2]; r0[2,3] += x01[3] unsigned*  5y34[3]
# asm 1: vmlal.u32 <r0=reg128#4,<x01=reg128#9%top,<5y34=reg128#13%top
# asm 2: vmlal.u32 <r0=q3,<x01=d17,<5y34=d25
vmlal.u32 q3,d17,d25

# qhasm: r3[0,1] += x01[0] unsigned* y34[0];   r3[2,3] += x01[1] unsigned* y34[1]
# asm 1: vmlal.u32 <r3=reg128#6,<x01=reg128#9%bot,<y34=reg128#3%bot
# asm 2: vmlal.u32 <r3=q5,<x01=d16,<y34=d4
vmlal.u32 q5,d16,d4

# qhasm: r3[0,1] += x01[2] unsigned* y12[2];   r3[2,3] += x01[3] unsigned* y12[3]
# asm 1: vmlal.u32 <r3=reg128#6,<x01=reg128#9%top,<y12=reg128#2%top
# asm 2: vmlal.u32 <r3=q5,<x01=d17,<y12=d3
vmlal.u32 q5,d17,d3

# qhasm: r3[0,1] += x23[0] unsigned* y12[0];   r3[2,3] += x23[1] unsigned* y12[1]
# asm 1: vmlal.u32 <r3=reg128#6,<x23=reg128#10%bot,<y12=reg128#2%bot
# asm 2: vmlal.u32 <r3=q5,<x23=d18,<y12=d2
vmlal.u32 q5,d18,d2

# qhasm: r3[0,1] += x23[2] unsigned* y0[0];   r3[2,3] += x23[3] unsigned* y0[1]
# asm 1: vmlal.u32 <r3=reg128#6,<x23=reg128#10%top,<y0=reg128#1%bot
# asm 2: vmlal.u32 <r3=q5,<x23=d19,<y0=d0
vmlal.u32 q5,d19,d0

# qhasm:   r1[0,1] = c23[0]<<6; r1[2,3] = c23[1]<<6 
# asm 1: vshll.u32 >r1=reg128#14,<c23=reg128#14%bot,#6
# asm 2: vshll.u32 >r1=q13,<c23=d26,#6
vshll.u32 q13,d26,#6

# qhasm: r3[0,1] +=  x4[0] unsigned*  5y34[2]; r3[2,3] +=  x4[1] unsigned*  5y34[3]
# asm 1: vmlal.u32 <r3=reg128#6,<x4=reg128#11%bot,<5y34=reg128#13%top
# asm 2: vmlal.u32 <r3=q5,<x4=d20,<5y34=d25
vmlal.u32 q5,d20,d25

# qhasm: r1[0,1] += x01[0] unsigned* y12[0];   r1[2,3] += x01[1] unsigned* y12[1]
# asm 1: vmlal.u32 <r1=reg128#14,<x01=reg128#9%bot,<y12=reg128#2%bot
# asm 2: vmlal.u32 <r1=q13,<x01=d16,<y12=d2
vmlal.u32 q13,d16,d2

# qhasm: r1[0,1] += x01[2] unsigned* y0[0];   r1[2,3] += x01[3] unsigned* y0[1]
# asm 1: vmlal.u32 <r1=reg128#14,<x01=reg128#9%top,<y0=reg128#1%bot
# asm 2: vmlal.u32 <r1=q13,<x01=d17,<y0=d0
vmlal.u32 q13,d17,d0

# qhasm: r1[0,1] += x23[0] unsigned*  5y34[2]; r1[2,3] += x23[1] unsigned*  5y34[3]
# asm 1: vmlal.u32 <r1=reg128#14,<x23=reg128#10%bot,<5y34=reg128#13%top
# asm 2: vmlal.u32 <r1=q13,<x23=d18,<5y34=d25
vmlal.u32 q13,d18,d25

# qhasm: r1[0,1] += x23[2] unsigned* 5y34[0]; r1[2,3] += x23[3] unsigned* 5y34[1]
# asm 1: vmlal.u32 <r1=reg128#14,<x23=reg128#10%top,<5y34=reg128#13%bot
# asm 2: vmlal.u32 <r1=q13,<x23=d19,<5y34=d24
vmlal.u32 q13,d19,d24

# qhasm:   r2[0,1] = c01[2]<<12; r2[2,3] = c01[3]<<12 
# asm 1: vshll.u32 >r2=reg128#8,<c01=reg128#8%top,#12
# asm 2: vshll.u32 >r2=q7,<c01=d15,#12
vshll.u32 q7,d15,#12

# qhasm: r1[0,1] +=  x4[0] unsigned* 5y12[2]; r1[2,3] +=  x4[1] unsigned* 5y12[3]
# asm 1: vmlal.u32 <r1=reg128#14,<x4=reg128#11%bot,<5y12=reg128#12%top
# asm 2: vmlal.u32 <r1=q13,<x4=d20,<5y12=d23
vmlal.u32 q13,d20,d23

# qhasm: r2[0,1] += x01[0] unsigned* y12[2];   r2[2,3] += x01[1] unsigned* y12[3]
# asm 1: vmlal.u32 <r2=reg128#8,<x01=reg128#9%bot,<y12=reg128#2%top
# asm 2: vmlal.u32 <r2=q7,<x01=d16,<y12=d3
vmlal.u32 q7,d16,d3

# qhasm: r2[0,1] += x01[2] unsigned* y12[0];   r2[2,3] += x01[3] unsigned* y12[1]
# asm 1: vmlal.u32 <r2=reg128#8,<x01=reg128#9%top,<y12=reg128#2%bot
# asm 2: vmlal.u32 <r2=q7,<x01=d17,<y12=d2
vmlal.u32 q7,d17,d2

# qhasm: r2[0,1] += x23[0] unsigned* y0[0];   r2[2,3] += x23[1] unsigned* y0[1]
# asm 1: vmlal.u32 <r2=reg128#8,<x23=reg128#10%bot,<y0=reg128#1%bot
# asm 2: vmlal.u32 <r2=q7,<x23=d18,<y0=d0
vmlal.u32 q7,d18,d0

# qhasm: r2[0,1] += x23[2] unsigned*  5y34[2]; r2[2,3] += x23[3] unsigned*  5y34[3]
# asm 1: vmlal.u32 <r2=reg128#8,<x23=reg128#10%top,<5y34=reg128#13%top
# asm 2: vmlal.u32 <r2=q7,<x23=d19,<5y34=d25
vmlal.u32 q7,d19,d25

# qhasm: r2[0,1] +=  x4[0] unsigned* 5y34[0]; r2[2,3] +=  x4[1] unsigned* 5y34[1]
# asm 1: vmlal.u32 <r2=reg128#8,<x4=reg128#11%bot,<5y34=reg128#13%bot
# asm 2: vmlal.u32 <r2=q7,<x4=d20,<5y34=d24
vmlal.u32 q7,d20,d24

# qhasm: 2x t1 = r0 unsigned>> 26
# asm 1: vshr.u64 >t1=reg128#9,<r0=reg128#4,#26
# asm 2: vshr.u64 >t1=q8,<r0=q3,#26
vshr.u64 q8,q3,#26

# qhasm:    r0 &= mask
# asm 1: vand >r0=reg128#4,<r0=reg128#4,<mask=reg128#7
# asm 2: vand >r0=q3,<r0=q3,<mask=q6
vand q3,q3,q6

# qhasm: 2x r1 += t1
# asm 1: vadd.i64 >r1=reg128#9,<r1=reg128#14,<t1=reg128#9
# asm 2: vadd.i64 >r1=q8,<r1=q13,<t1=q8
vadd.i64 q8,q13,q8

# qhasm: 		2x t4 = r3 unsigned>> 26
# asm 1: vshr.u64 >t4=reg128#10,<r3=reg128#6,#26
# asm 2: vshr.u64 >t4=q9,<r3=q5,#26
vshr.u64 q9,q5,#26

# qhasm: 		   r3 &= mask
# asm 1: vand >r3=reg128#6,<r3=reg128#6,<mask=reg128#7
# asm 2: vand >r3=q5,<r3=q5,<mask=q6
vand q5,q5,q6

# qhasm: 		2x r4 += t4
# asm 1: vadd.i64 >r4=reg128#5,<r4=reg128#5,<t4=reg128#10
# asm 2: vadd.i64 >r4=q4,<r4=q4,<t4=q9
vadd.i64 q4,q4,q9

# qhasm: 2x t2 = r1 unsigned>> 26
# asm 1: vshr.u64 >t2=reg128#10,<r1=reg128#9,#26
# asm 2: vshr.u64 >t2=q9,<r1=q8,#26
vshr.u64 q9,q8,#26

# qhasm:    r1 &= mask
# asm 1: vand >r1=reg128#11,<r1=reg128#9,<mask=reg128#7
# asm 2: vand >r1=q10,<r1=q8,<mask=q6
vand q10,q8,q6

# qhasm: 		2x t0 = r4 unsigned>> 26
# asm 1: vshr.u64 >t0=reg128#9,<r4=reg128#5,#26
# asm 2: vshr.u64 >t0=q8,<r4=q4,#26
vshr.u64 q8,q4,#26

# qhasm: 2x r2 += t2
# asm 1: vadd.i64 >r2=reg128#8,<r2=reg128#8,<t2=reg128#10
# asm 2: vadd.i64 >r2=q7,<r2=q7,<t2=q9
vadd.i64 q7,q7,q9

# qhasm: 		   r4 &= mask
# asm 1: vand >r4=reg128#5,<r4=reg128#5,<mask=reg128#7
# asm 2: vand >r4=q4,<r4=q4,<mask=q6
vand q4,q4,q6

# qhasm: 		2x r0 += t0
# asm 1: vadd.i64 >r0=reg128#4,<r0=reg128#4,<t0=reg128#9
# asm 2: vadd.i64 >r0=q3,<r0=q3,<t0=q8
vadd.i64 q3,q3,q8

# qhasm: 		2x t0 <<= 2
# asm 1: vshl.i64 >t0=reg128#9,<t0=reg128#9,#2
# asm 2: vshl.i64 >t0=q8,<t0=q8,#2
vshl.i64 q8,q8,#2

# qhasm: 2x t3 = r2 unsigned>> 26
# asm 1: vshr.u64 >t3=reg128#14,<r2=reg128#8,#26
# asm 2: vshr.u64 >t3=q13,<r2=q7,#26
vshr.u64 q13,q7,#26

# qhasm: 		2x r0 += t0
# asm 1: vadd.i64 >r0=reg128#4,<r0=reg128#4,<t0=reg128#9
# asm 2: vadd.i64 >r0=q3,<r0=q3,<t0=q8
vadd.i64 q3,q3,q8

# qhasm:    x23 = r2 & mask
# asm 1: vand >x23=reg128#10,<r2=reg128#8,<mask=reg128#7
# asm 2: vand >x23=q9,<r2=q7,<mask=q6
vand q9,q7,q6

# qhasm: 2x r3 += t3
# asm 1: vadd.i64 >r3=reg128#6,<r3=reg128#6,<t3=reg128#14
# asm 2: vadd.i64 >r3=q5,<r3=q5,<t3=q13
vadd.i64 q5,q5,q13

# qhasm: 		2x t1 = r0 unsigned>> 26
# asm 1: vshr.u64 >t1=reg128#8,<r0=reg128#4,#26
# asm 2: vshr.u64 >t1=q7,<r0=q3,#26
vshr.u64 q7,q3,#26

# qhasm: 		   x01 = r0 & mask
# asm 1: vand >x01=reg128#9,<r0=reg128#4,<mask=reg128#7
# asm 2: vand >x01=q8,<r0=q3,<mask=q6
vand q8,q3,q6

# qhasm: 		2x r1 += t1
# asm 1: vadd.i64 >r1=reg128#4,<r1=reg128#11,<t1=reg128#8
# asm 2: vadd.i64 >r1=q3,<r1=q10,<t1=q7
vadd.i64 q3,q10,q7

# qhasm: 2x t4 = r3 unsigned>> 26
# asm 1: vshr.u64 >t4=reg128#8,<r3=reg128#6,#26
# asm 2: vshr.u64 >t4=q7,<r3=q5,#26
vshr.u64 q7,q5,#26

# qhasm:    r3 &= mask
# asm 1: vand >r3=reg128#6,<r3=reg128#6,<mask=reg128#7
# asm 2: vand >r3=q5,<r3=q5,<mask=q6
vand q5,q5,q6

# qhasm: 2x x4 = r4 + t4
# asm 1: vadd.i64 >x4=reg128#11,<r4=reg128#5,<t4=reg128#8
# asm 2: vadd.i64 >x4=q10,<r4=q4,<t4=q7
vadd.i64 q10,q4,q7

# qhasm:   len -= 32
# asm 1: sub >len=int32#4,<len=int32#4,#32
# asm 2: sub >len=r3,<len=r3,#32
sub r3,r3,#32

# qhasm: x01 = x01[0,2,1,3]
# asm 1: vtrn.32 <x01=reg128#9%bot,<x01=reg128#9%top
# asm 2: vtrn.32 <x01=d16,<x01=d17
vtrn.32 d16,d17

# qhasm: x23 = x23[0,2,1,3]
# asm 1: vtrn.32 <x23=reg128#10%bot,<x23=reg128#10%top
# asm 2: vtrn.32 <x23=d18,<x23=d19
vtrn.32 d18,d19

# qhasm: r1 = r1[0,2,1,3]
# asm 1: vtrn.32 <r1=reg128#4%bot,<r1=reg128#4%top
# asm 2: vtrn.32 <r1=d6,<r1=d7
vtrn.32 d6,d7

# qhasm: r3 = r3[0,2,1,3]
# asm 1: vtrn.32 <r3=reg128#6%bot,<r3=reg128#6%top
# asm 2: vtrn.32 <r3=d10,<r3=d11
vtrn.32 d10,d11

# qhasm: x4 = x4[0,2,1,3]
# asm 1: vtrn.32 <x4=reg128#11%bot,<x4=reg128#11%top
# asm 2: vtrn.32 <x4=d20,<x4=d21
vtrn.32 d20,d21

# qhasm: x01 = x01[0,1] r1[0,1]
# asm 1: vext.32 <x01=reg128#9%top,<r1=reg128#4%bot,<r1=reg128#4%bot,#0
# asm 2: vext.32 <x01=d17,<r1=d6,<r1=d6,#0
vext.32 d17,d6,d6,#0

# qhasm: x23 = x23[0,1] r3[0,1]
# asm 1: vext.32 <x23=reg128#10%top,<r3=reg128#6%bot,<r3=reg128#6%bot,#0
# asm 2: vext.32 <x23=d19,<r3=d10,<r3=d10,#0
vext.32 d19,d10,d10,#0

# qhasm: unsigned>? len - 32
# asm 1: cmp <len=int32#4,#32
# asm 2: cmp <len=r3,#32
cmp r3,#32

# qhasm: goto mainloop if unsigned>
bhi ._mainloop

# qhasm: end:
._end:

# qhasm: mem128[input_0] = x01;input_0+=16
# asm 1: vst1.8 {<x01=reg128#9%bot-<x01=reg128#9%top},[<input_0=int32#1]!
# asm 2: vst1.8 {<x01=d16-<x01=d17},[<input_0=r0]!
vst1.8 {d16-d17},[r0]!

# qhasm: mem128[input_0] = x23;input_0+=16
# asm 1: vst1.8 {<x23=reg128#10%bot-<x23=reg128#10%top},[<input_0=int32#1]!
# asm 2: vst1.8 {<x23=d18-<x23=d19},[<input_0=r0]!
vst1.8 {d18-d19},[r0]!

# qhasm: mem64[input_0] = x4[0]
# asm 1: vst1.8 <x4=reg128#11%bot,[<input_0=int32#1]
# asm 2: vst1.8 <x4=d20,[<input_0=r0]
vst1.8 d20,[r0]

# qhasm: len = len
# asm 1: mov >len=int32#1,<len=int32#4
# asm 2: mov >len=r0,<len=r3
mov r0,r3

# qhasm: qpopreturn len
mov sp,r12
vpop {q4,q5,q6,q7}
bx lr

# qhasm: int32 input_0

# qhasm: int32 input_1

# qhasm: int32 input_2

# qhasm: int32 input_3

# qhasm: stack32 input_4

# qhasm: stack32 input_5

# qhasm: stack32 input_6

# qhasm: stack32 input_7

# qhasm: int32 caller_r4

# qhasm: int32 caller_r5

# qhasm: int32 caller_r6

# qhasm: int32 caller_r7

# qhasm: int32 caller_r8

# qhasm: int32 caller_r9

# qhasm: int32 caller_r10

# qhasm: int32 caller_r11

# qhasm: int32 caller_r12

# qhasm: int32 caller_r14

# qhasm: reg128 caller_q4

# qhasm: reg128 caller_q5

# qhasm: reg128 caller_q6

# qhasm: reg128 caller_q7

# qhasm: reg128 r0

# qhasm: reg128 r1

# qhasm: reg128 r2

# qhasm: reg128 r3

# qhasm: reg128 r4

# qhasm: reg128 x01

# qhasm: reg128 x23

# qhasm: reg128 x4

# qhasm: reg128 y01

# qhasm: reg128 y23

# qhasm: reg128 y4

# qhasm: reg128 _5y01

# qhasm: reg128 _5y23

# qhasm: reg128 _5y4

# qhasm: reg128 c01

# qhasm: reg128 c23

# qhasm: reg128 c4

# qhasm: reg128 t0

# qhasm: reg128 t1

# qhasm: reg128 t2

# qhasm: reg128 t3

# qhasm: reg128 t4

# qhasm: reg128 mask

# qhasm: enter crypto_onetimeauth_poly1305_neon2_addmulmod
.align 2
.global openssl_poly1305_neon2_addmulmod
.hidden openssl_poly1305_neon2_addmulmod
.type openssl_poly1305_neon2_addmulmod STT_FUNC
openssl_poly1305_neon2_addmulmod:
sub sp,sp,#0

# qhasm: 				2x mask = 0xffffffff
# asm 1: vmov.i64 >mask=reg128#1,#0xffffffff
# asm 2: vmov.i64 >mask=q0,#0xffffffff
vmov.i64 q0,#0xffffffff

# qhasm:   y01 aligned= mem128[input_2];input_2+=16
# asm 1: vld1.8 {>y01=reg128#2%bot->y01=reg128#2%top},[<input_2=int32#3,: 128]!
# asm 2: vld1.8 {>y01=d2->y01=d3},[<input_2=r2,: 128]!
vld1.8 {d2-d3},[r2,: 128]!

# qhasm: 4x _5y01 = y01 << 2
# asm 1: vshl.i32 >_5y01=reg128#3,<y01=reg128#2,#2
# asm 2: vshl.i32 >_5y01=q2,<y01=q1,#2
vshl.i32 q2,q1,#2

# qhasm:   y23 aligned= mem128[input_2];input_2+=16
# asm 1: vld1.8 {>y23=reg128#4%bot->y23=reg128#4%top},[<input_2=int32#3,: 128]!
# asm 2: vld1.8 {>y23=d6->y23=d7},[<input_2=r2,: 128]!
vld1.8 {d6-d7},[r2,: 128]!

# qhasm: 4x _5y23 = y23 << 2
# asm 1: vshl.i32 >_5y23=reg128#9,<y23=reg128#4,#2
# asm 2: vshl.i32 >_5y23=q8,<y23=q3,#2
vshl.i32 q8,q3,#2

# qhasm:   y4  aligned= mem64[input_2]y4[1]
# asm 1: vld1.8 {<y4=reg128#10%bot},[<input_2=int32#3,: 64]
# asm 2: vld1.8 {<y4=d18},[<input_2=r2,: 64]
vld1.8 {d18},[r2,: 64]

# qhasm: 4x _5y4 = y4 << 2
# asm 1: vshl.i32 >_5y4=reg128#11,<y4=reg128#10,#2
# asm 2: vshl.i32 >_5y4=q10,<y4=q9,#2
vshl.i32 q10,q9,#2

# qhasm:   x01 aligned= mem128[input_1];input_1+=16
# asm 1: vld1.8 {>x01=reg128#12%bot->x01=reg128#12%top},[<input_1=int32#2,: 128]!
# asm 2: vld1.8 {>x01=d22->x01=d23},[<input_1=r1,: 128]!
vld1.8 {d22-d23},[r1,: 128]!

# qhasm: 4x _5y01 += y01
# asm 1: vadd.i32 >_5y01=reg128#3,<_5y01=reg128#3,<y01=reg128#2
# asm 2: vadd.i32 >_5y01=q2,<_5y01=q2,<y01=q1
vadd.i32 q2,q2,q1

# qhasm:   x23 aligned= mem128[input_1];input_1+=16
# asm 1: vld1.8 {>x23=reg128#13%bot->x23=reg128#13%top},[<input_1=int32#2,: 128]!
# asm 2: vld1.8 {>x23=d24->x23=d25},[<input_1=r1,: 128]!
vld1.8 {d24-d25},[r1,: 128]!

# qhasm: 4x _5y23 += y23
# asm 1: vadd.i32 >_5y23=reg128#9,<_5y23=reg128#9,<y23=reg128#4
# asm 2: vadd.i32 >_5y23=q8,<_5y23=q8,<y23=q3
vadd.i32 q8,q8,q3

# qhasm: 4x _5y4 += y4
# asm 1: vadd.i32 >_5y4=reg128#11,<_5y4=reg128#11,<y4=reg128#10
# asm 2: vadd.i32 >_5y4=q10,<_5y4=q10,<y4=q9
vadd.i32 q10,q10,q9

# qhasm:   c01 aligned= mem128[input_3];input_3+=16
# asm 1: vld1.8 {>c01=reg128#14%bot->c01=reg128#14%top},[<input_3=int32#4,: 128]!
# asm 2: vld1.8 {>c01=d26->c01=d27},[<input_3=r3,: 128]!
vld1.8 {d26-d27},[r3,: 128]!

# qhasm: 4x x01 += c01
# asm 1: vadd.i32 >x01=reg128#12,<x01=reg128#12,<c01=reg128#14
# asm 2: vadd.i32 >x01=q11,<x01=q11,<c01=q13
vadd.i32 q11,q11,q13

# qhasm:   c23 aligned= mem128[input_3];input_3+=16
# asm 1: vld1.8 {>c23=reg128#14%bot->c23=reg128#14%top},[<input_3=int32#4,: 128]!
# asm 2: vld1.8 {>c23=d26->c23=d27},[<input_3=r3,: 128]!
vld1.8 {d26-d27},[r3,: 128]!

# qhasm: 4x x23 += c23
# asm 1: vadd.i32 >x23=reg128#13,<x23=reg128#13,<c23=reg128#14
# asm 2: vadd.i32 >x23=q12,<x23=q12,<c23=q13
vadd.i32 q12,q12,q13

# qhasm:   x4  aligned= mem64[input_1]x4[1]
# asm 1: vld1.8 {<x4=reg128#14%bot},[<input_1=int32#2,: 64]
# asm 2: vld1.8 {<x4=d26},[<input_1=r1,: 64]
vld1.8 {d26},[r1,: 64]

# qhasm: 				2x mask unsigned>>=6
# asm 1: vshr.u64 >mask=reg128#1,<mask=reg128#1,#6
# asm 2: vshr.u64 >mask=q0,<mask=q0,#6
vshr.u64 q0,q0,#6

# qhasm:   c4  aligned= mem64[input_3]c4[1]
# asm 1: vld1.8 {<c4=reg128#15%bot},[<input_3=int32#4,: 64]
# asm 2: vld1.8 {<c4=d28},[<input_3=r3,: 64]
vld1.8 {d28},[r3,: 64]

# qhasm: 4x x4 += c4
# asm 1: vadd.i32 >x4=reg128#14,<x4=reg128#14,<c4=reg128#15
# asm 2: vadd.i32 >x4=q13,<x4=q13,<c4=q14
vadd.i32 q13,q13,q14

# qhasm: r0[0,1]  = x01[0] unsigned* y01[0];   r0[2,3]  = x01[1] unsigned* y01[1]
# asm 1: vmull.u32 >r0=reg128#15,<x01=reg128#12%bot,<y01=reg128#2%bot
# asm 2: vmull.u32 >r0=q14,<x01=d22,<y01=d2
vmull.u32 q14,d22,d2

# qhasm: r0[0,1] += x01[2] unsigned*  _5y4[0]; r0[2,3] += x01[3] unsigned*  _5y4[1]
# asm 1: vmlal.u32 <r0=reg128#15,<x01=reg128#12%top,<_5y4=reg128#11%bot
# asm 2: vmlal.u32 <r0=q14,<x01=d23,<_5y4=d20
vmlal.u32 q14,d23,d20

# qhasm: r0[0,1] += x23[0] unsigned* _5y23[2]; r0[2,3] += x23[1] unsigned* _5y23[3]
# asm 1: vmlal.u32 <r0=reg128#15,<x23=reg128#13%bot,<_5y23=reg128#9%top
# asm 2: vmlal.u32 <r0=q14,<x23=d24,<_5y23=d17
vmlal.u32 q14,d24,d17

# qhasm: r0[0,1] += x23[2] unsigned* _5y23[0]; r0[2,3] += x23[3] unsigned* _5y23[1]
# asm 1: vmlal.u32 <r0=reg128#15,<x23=reg128#13%top,<_5y23=reg128#9%bot
# asm 2: vmlal.u32 <r0=q14,<x23=d25,<_5y23=d16
vmlal.u32 q14,d25,d16

# qhasm: r0[0,1] +=  x4[0] unsigned* _5y01[2]; r0[2,3] +=  x4[1] unsigned* _5y01[3]
# asm 1: vmlal.u32 <r0=reg128#15,<x4=reg128#14%bot,<_5y01=reg128#3%top
# asm 2: vmlal.u32 <r0=q14,<x4=d26,<_5y01=d5
vmlal.u32 q14,d26,d5

# qhasm: r1[0,1]  = x01[0] unsigned* y01[2];   r1[2,3]  = x01[1] unsigned* y01[3]
# asm 1: vmull.u32 >r1=reg128#3,<x01=reg128#12%bot,<y01=reg128#2%top
# asm 2: vmull.u32 >r1=q2,<x01=d22,<y01=d3
vmull.u32 q2,d22,d3

# qhasm: r1[0,1] += x01[2] unsigned* y01[0];   r1[2,3] += x01[3] unsigned* y01[1]
# asm 1: vmlal.u32 <r1=reg128#3,<x01=reg128#12%top,<y01=reg128#2%bot
# asm 2: vmlal.u32 <r1=q2,<x01=d23,<y01=d2
vmlal.u32 q2,d23,d2

# qhasm: r1[0,1] += x23[0] unsigned*  _5y4[0]; r1[2,3] += x23[1] unsigned*  _5y4[1]
# asm 1: vmlal.u32 <r1=reg128#3,<x23=reg128#13%bot,<_5y4=reg128#11%bot
# asm 2: vmlal.u32 <r1=q2,<x23=d24,<_5y4=d20
vmlal.u32 q2,d24,d20

# qhasm: r1[0,1] += x23[2] unsigned* _5y23[2]; r1[2,3] += x23[3] unsigned* _5y23[3]
# asm 1: vmlal.u32 <r1=reg128#3,<x23=reg128#13%top,<_5y23=reg128#9%top
# asm 2: vmlal.u32 <r1=q2,<x23=d25,<_5y23=d17
vmlal.u32 q2,d25,d17

# qhasm: r1[0,1] +=  x4[0] unsigned* _5y23[0]; r1[2,3] +=  x4[1] unsigned* _5y23[1]
# asm 1: vmlal.u32 <r1=reg128#3,<x4=reg128#14%bot,<_5y23=reg128#9%bot
# asm 2: vmlal.u32 <r1=q2,<x4=d26,<_5y23=d16
vmlal.u32 q2,d26,d16

# qhasm: r2[0,1]  = x01[0] unsigned* y23[0];   r2[2,3]  = x01[1] unsigned* y23[1]
# asm 1: vmull.u32 >r2=reg128#16,<x01=reg128#12%bot,<y23=reg128#4%bot
# asm 2: vmull.u32 >r2=q15,<x01=d22,<y23=d6
vmull.u32 q15,d22,d6

# qhasm: r2[0,1] += x01[2] unsigned* y01[2];   r2[2,3] += x01[3] unsigned* y01[3]
# asm 1: vmlal.u32 <r2=reg128#16,<x01=reg128#12%top,<y01=reg128#2%top
# asm 2: vmlal.u32 <r2=q15,<x01=d23,<y01=d3
vmlal.u32 q15,d23,d3

# qhasm: r2[0,1] += x23[0] unsigned* y01[0];   r2[2,3] += x23[1] unsigned* y01[1]
# asm 1: vmlal.u32 <r2=reg128#16,<x23=reg128#13%bot,<y01=reg128#2%bot
# asm 2: vmlal.u32 <r2=q15,<x23=d24,<y01=d2
vmlal.u32 q15,d24,d2

# qhasm: r2[0,1] += x23[2] unsigned*  _5y4[0]; r2[2,3] += x23[3] unsigned*  _5y4[1]
# asm 1: vmlal.u32 <r2=reg128#16,<x23=reg128#13%top,<_5y4=reg128#11%bot
# asm 2: vmlal.u32 <r2=q15,<x23=d25,<_5y4=d20
vmlal.u32 q15,d25,d20

# qhasm: r2[0,1] +=  x4[0] unsigned* _5y23[2]; r2[2,3] +=  x4[1] unsigned* _5y23[3]
# asm 1: vmlal.u32 <r2=reg128#16,<x4=reg128#14%bot,<_5y23=reg128#9%top
# asm 2: vmlal.u32 <r2=q15,<x4=d26,<_5y23=d17
vmlal.u32 q15,d26,d17

# qhasm: r3[0,1]  = x01[0] unsigned* y23[2];   r3[2,3]  = x01[1] unsigned* y23[3]
# asm 1: vmull.u32 >r3=reg128#9,<x01=reg128#12%bot,<y23=reg128#4%top
# asm 2: vmull.u32 >r3=q8,<x01=d22,<y23=d7
vmull.u32 q8,d22,d7

# qhasm: r3[0,1] += x01[2] unsigned* y23[0];   r3[2,3] += x01[3] unsigned* y23[1]
# asm 1: vmlal.u32 <r3=reg128#9,<x01=reg128#12%top,<y23=reg128#4%bot
# asm 2: vmlal.u32 <r3=q8,<x01=d23,<y23=d6
vmlal.u32 q8,d23,d6

# qhasm: r3[0,1] += x23[0] unsigned* y01[2];   r3[2,3] += x23[1] unsigned* y01[3]
# asm 1: vmlal.u32 <r3=reg128#9,<x23=reg128#13%bot,<y01=reg128#2%top
# asm 2: vmlal.u32 <r3=q8,<x23=d24,<y01=d3
vmlal.u32 q8,d24,d3

# qhasm: r3[0,1] += x23[2] unsigned* y01[0];   r3[2,3] += x23[3] unsigned* y01[1]
# asm 1: vmlal.u32 <r3=reg128#9,<x23=reg128#13%top,<y01=reg128#2%bot
# asm 2: vmlal.u32 <r3=q8,<x23=d25,<y01=d2
vmlal.u32 q8,d25,d2

# qhasm: r3[0,1] +=  x4[0] unsigned*  _5y4[0]; r3[2,3] +=  x4[1] unsigned*  _5y4[1]
# asm 1: vmlal.u32 <r3=reg128#9,<x4=reg128#14%bot,<_5y4=reg128#11%bot
# asm 2: vmlal.u32 <r3=q8,<x4=d26,<_5y4=d20
vmlal.u32 q8,d26,d20

# qhasm: r4[0,1]  = x01[0] unsigned*  y4[0];  r4[2,3]  = x01[1] unsigned*  y4[1]
# asm 1: vmull.u32 >r4=reg128#10,<x01=reg128#12%bot,<y4=reg128#10%bot
# asm 2: vmull.u32 >r4=q9,<x01=d22,<y4=d18
vmull.u32 q9,d22,d18

# qhasm: r4[0,1] += x01[2] unsigned* y23[2];  r4[2,3] += x01[3] unsigned* y23[3]
# asm 1: vmlal.u32 <r4=reg128#10,<x01=reg128#12%top,<y23=reg128#4%top
# asm 2: vmlal.u32 <r4=q9,<x01=d23,<y23=d7
vmlal.u32 q9,d23,d7

# qhasm: r4[0,1] += x23[0] unsigned* y23[0];  r4[2,3] += x23[1] unsigned* y23[1]
# asm 1: vmlal.u32 <r4=reg128#10,<x23=reg128#13%bot,<y23=reg128#4%bot
# asm 2: vmlal.u32 <r4=q9,<x23=d24,<y23=d6
vmlal.u32 q9,d24,d6

# qhasm: r4[0,1] += x23[2] unsigned* y01[2];  r4[2,3] += x23[3] unsigned* y01[3]
# asm 1: vmlal.u32 <r4=reg128#10,<x23=reg128#13%top,<y01=reg128#2%top
# asm 2: vmlal.u32 <r4=q9,<x23=d25,<y01=d3
vmlal.u32 q9,d25,d3

# qhasm: r4[0,1] +=  x4[0] unsigned* y01[0];  r4[2,3] +=  x4[1] unsigned* y01[1]
# asm 1: vmlal.u32 <r4=reg128#10,<x4=reg128#14%bot,<y01=reg128#2%bot
# asm 2: vmlal.u32 <r4=q9,<x4=d26,<y01=d2
vmlal.u32 q9,d26,d2

# qhasm: 2x t1 = r0 unsigned>> 26
# asm 1: vshr.u64 >t1=reg128#2,<r0=reg128#15,#26
# asm 2: vshr.u64 >t1=q1,<r0=q14,#26
vshr.u64 q1,q14,#26

# qhasm:    r0 &= mask
# asm 1: vand >r0=reg128#4,<r0=reg128#15,<mask=reg128#1
# asm 2: vand >r0=q3,<r0=q14,<mask=q0
vand q3,q14,q0

# qhasm: 2x r1 += t1
# asm 1: vadd.i64 >r1=reg128#2,<r1=reg128#3,<t1=reg128#2
# asm 2: vadd.i64 >r1=q1,<r1=q2,<t1=q1
vadd.i64 q1,q2,q1

# qhasm:                 2x t4 = r3 unsigned>> 26
# asm 1: vshr.u64 >t4=reg128#3,<r3=reg128#9,#26
# asm 2: vshr.u64 >t4=q2,<r3=q8,#26
vshr.u64 q2,q8,#26

# qhasm:                    r3 &= mask
# asm 1: vand >r3=reg128#9,<r3=reg128#9,<mask=reg128#1
# asm 2: vand >r3=q8,<r3=q8,<mask=q0
vand q8,q8,q0

# qhasm:                 2x r4 += t4
# asm 1: vadd.i64 >r4=reg128#3,<r4=reg128#10,<t4=reg128#3
# asm 2: vadd.i64 >r4=q2,<r4=q9,<t4=q2
vadd.i64 q2,q9,q2

# qhasm: 2x t2 = r1 unsigned>> 26
# asm 1: vshr.u64 >t2=reg128#10,<r1=reg128#2,#26
# asm 2: vshr.u64 >t2=q9,<r1=q1,#26
vshr.u64 q9,q1,#26

# qhasm:    r1 &= mask
# asm 1: vand >r1=reg128#2,<r1=reg128#2,<mask=reg128#1
# asm 2: vand >r1=q1,<r1=q1,<mask=q0
vand q1,q1,q0

# qhasm:                 2x t0 = r4 unsigned>> 26
# asm 1: vshr.u64 >t0=reg128#11,<r4=reg128#3,#26
# asm 2: vshr.u64 >t0=q10,<r4=q2,#26
vshr.u64 q10,q2,#26

# qhasm: 2x r2 += t2
# asm 1: vadd.i64 >r2=reg128#10,<r2=reg128#16,<t2=reg128#10
# asm 2: vadd.i64 >r2=q9,<r2=q15,<t2=q9
vadd.i64 q9,q15,q9

# qhasm:                    r4 &= mask
# asm 1: vand >r4=reg128#3,<r4=reg128#3,<mask=reg128#1
# asm 2: vand >r4=q2,<r4=q2,<mask=q0
vand q2,q2,q0

# qhasm:                 2x r0 += t0
# asm 1: vadd.i64 >r0=reg128#4,<r0=reg128#4,<t0=reg128#11
# asm 2: vadd.i64 >r0=q3,<r0=q3,<t0=q10
vadd.i64 q3,q3,q10

# qhasm:                 2x t0 <<= 2
# asm 1: vshl.i64 >t0=reg128#11,<t0=reg128#11,#2
# asm 2: vshl.i64 >t0=q10,<t0=q10,#2
vshl.i64 q10,q10,#2

# qhasm: 2x t3 = r2 unsigned>> 26
# asm 1: vshr.u64 >t3=reg128#12,<r2=reg128#10,#26
# asm 2: vshr.u64 >t3=q11,<r2=q9,#26
vshr.u64 q11,q9,#26

# qhasm:                 2x r0 += t0
# asm 1: vadd.i64 >r0=reg128#4,<r0=reg128#4,<t0=reg128#11
# asm 2: vadd.i64 >r0=q3,<r0=q3,<t0=q10
vadd.i64 q3,q3,q10

# qhasm:    x23 = r2 & mask
# asm 1: vand >x23=reg128#10,<r2=reg128#10,<mask=reg128#1
# asm 2: vand >x23=q9,<r2=q9,<mask=q0
vand q9,q9,q0

# qhasm: 2x r3 += t3
# asm 1: vadd.i64 >r3=reg128#9,<r3=reg128#9,<t3=reg128#12
# asm 2: vadd.i64 >r3=q8,<r3=q8,<t3=q11
vadd.i64 q8,q8,q11

# qhasm:                 2x t1 = r0 unsigned>> 26
# asm 1: vshr.u64 >t1=reg128#11,<r0=reg128#4,#26
# asm 2: vshr.u64 >t1=q10,<r0=q3,#26
vshr.u64 q10,q3,#26

# qhasm: 				x23 = x23[0,2,1,3]
# asm 1: vtrn.32 <x23=reg128#10%bot,<x23=reg128#10%top
# asm 2: vtrn.32 <x23=d18,<x23=d19
vtrn.32 d18,d19

# qhasm:                    x01 = r0 & mask
# asm 1: vand >x01=reg128#4,<r0=reg128#4,<mask=reg128#1
# asm 2: vand >x01=q3,<r0=q3,<mask=q0
vand q3,q3,q0

# qhasm:                 2x r1 += t1
# asm 1: vadd.i64 >r1=reg128#2,<r1=reg128#2,<t1=reg128#11
# asm 2: vadd.i64 >r1=q1,<r1=q1,<t1=q10
vadd.i64 q1,q1,q10

# qhasm: 2x t4 = r3 unsigned>> 26
# asm 1: vshr.u64 >t4=reg128#11,<r3=reg128#9,#26
# asm 2: vshr.u64 >t4=q10,<r3=q8,#26
vshr.u64 q10,q8,#26

# qhasm: 				x01 = x01[0,2,1,3]
# asm 1: vtrn.32 <x01=reg128#4%bot,<x01=reg128#4%top
# asm 2: vtrn.32 <x01=d6,<x01=d7
vtrn.32 d6,d7

# qhasm:    r3 &= mask
# asm 1: vand >r3=reg128#1,<r3=reg128#9,<mask=reg128#1
# asm 2: vand >r3=q0,<r3=q8,<mask=q0
vand q0,q8,q0

# qhasm: 				r1 = r1[0,2,1,3]
# asm 1: vtrn.32 <r1=reg128#2%bot,<r1=reg128#2%top
# asm 2: vtrn.32 <r1=d2,<r1=d3
vtrn.32 d2,d3

# qhasm: 2x x4 = r4 + t4
# asm 1: vadd.i64 >x4=reg128#3,<r4=reg128#3,<t4=reg128#11
# asm 2: vadd.i64 >x4=q2,<r4=q2,<t4=q10
vadd.i64 q2,q2,q10

# qhasm: 				r3 = r3[0,2,1,3]
# asm 1: vtrn.32 <r3=reg128#1%bot,<r3=reg128#1%top
# asm 2: vtrn.32 <r3=d0,<r3=d1
vtrn.32 d0,d1

# qhasm: 				x01 = x01[0,1] r1[0,1]
# asm 1: vext.32 <x01=reg128#4%top,<r1=reg128#2%bot,<r1=reg128#2%bot,#0
# asm 2: vext.32 <x01=d7,<r1=d2,<r1=d2,#0
vext.32 d7,d2,d2,#0

# qhasm: 				x23 = x23[0,1] r3[0,1]
# asm 1: vext.32 <x23=reg128#10%top,<r3=reg128#1%bot,<r3=reg128#1%bot,#0
# asm 2: vext.32 <x23=d19,<r3=d0,<r3=d0,#0
vext.32 d19,d0,d0,#0

# qhasm: 				x4 = x4[0,2,1,3]
# asm 1: vtrn.32 <x4=reg128#3%bot,<x4=reg128#3%top
# asm 2: vtrn.32 <x4=d4,<x4=d5
vtrn.32 d4,d5

# qhasm: mem128[input_0] aligned= x01;input_0+=16
# asm 1: vst1.8 {<x01=reg128#4%bot-<x01=reg128#4%top},[<input_0=int32#1,: 128]!
# asm 2: vst1.8 {<x01=d6-<x01=d7},[<input_0=r0,: 128]!
vst1.8 {d6-d7},[r0,: 128]!

# qhasm: mem128[input_0] aligned= x23;input_0+=16
# asm 1: vst1.8 {<x23=reg128#10%bot-<x23=reg128#10%top},[<input_0=int32#1,: 128]!
# asm 2: vst1.8 {<x23=d18-<x23=d19},[<input_0=r0,: 128]!
vst1.8 {d18-d19},[r0,: 128]!

# qhasm: mem64[input_0] aligned= x4[0]
# asm 1: vst1.8 <x4=reg128#3%bot,[<input_0=int32#1,: 64]
# asm 2: vst1.8 <x4=d4,[<input_0=r0,: 64]
vst1.8 d4,[r0,: 64]

# qhasm: return
add sp,sp,#0
bx lr

#endif  /* !OPENSSL_NO_ASM && OPENSSL_ARM && __ELF__ */<|MERGE_RESOLUTION|>--- conflicted
+++ resolved
@@ -1,14 +1,8 @@
-#include <openssl/asm_base.h>
-
-<<<<<<< HEAD
-#if defined(__ARMEL__) && !defined(OPENSSL_NO_ASM) && defined(__ELF__)
+#include <ring-core/asm_base.h>
+
+#if !defined(OPENSSL_NO_ASM) && defined(OPENSSL_ARM) && defined(__ELF__)
 
 #pragma GCC diagnostic ignored "-Wlanguage-extension-token"
-
-#include "ring_core_generated/prefix_symbols_asm.h"
-=======
-#if !defined(OPENSSL_NO_ASM) && defined(OPENSSL_ARM) && defined(__ELF__)
->>>>>>> a905bbb5
 
 # This implementation was taken from the public domain, neon2 version in
 # SUPERCOP by D. J. Bernstein and Peter Schwabe.
