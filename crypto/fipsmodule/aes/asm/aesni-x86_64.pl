#! /usr/bin/env perl
# Copyright 2009-2016 The OpenSSL Project Authors. All Rights Reserved.
#
# Licensed under the OpenSSL license (the "License").  You may not use
# this file except in compliance with the License.  You can obtain a copy
# in the file LICENSE in the source distribution or at
# https://www.openssl.org/source/license.html

#
# ====================================================================
# Written by Andy Polyakov <appro@openssl.org> for the OpenSSL
# project. The module is, however, dual licensed under OpenSSL and
# CRYPTOGAMS licenses depending on where you obtain it. For further
# details see http://www.openssl.org/~appro/cryptogams/.
# ====================================================================
#
# This module implements support for Intel AES-NI extension. In
# OpenSSL context it's used with Intel engine, but can also be used as
# drop-in replacement for crypto/aes/asm/aes-x86_64.pl [see below for
# details].
#
# Performance.
#
# Given aes(enc|dec) instructions' latency asymptotic performance for
# non-parallelizable modes such as CBC encrypt is 3.75 cycles per byte
# processed with 128-bit key. And given their throughput asymptotic
# performance for parallelizable modes is 1.25 cycles per byte. Being
# asymptotic limit it's not something you commonly achieve in reality,
# but how close does one get? Below are results collected for
# different modes and block sized. Pairs of numbers are for en-/
# decryption.
#
#	16-byte     64-byte     256-byte    1-KB        8-KB
# ECB	4.25/4.25   1.38/1.38   1.28/1.28   1.26/1.26	1.26/1.26
# CTR	5.42/5.42   1.92/1.92   1.44/1.44   1.28/1.28   1.26/1.26
# CBC	4.38/4.43   4.15/1.43   4.07/1.32   4.07/1.29   4.06/1.28
# CCM	5.66/9.42   4.42/5.41   4.16/4.40   4.09/4.15   4.06/4.07
# OFB	5.42/5.42   4.64/4.64   4.44/4.44   4.39/4.39   4.38/4.38
# CFB	5.73/5.85   5.56/5.62   5.48/5.56   5.47/5.55   5.47/5.55
#
# ECB, CTR, CBC and CCM results are free from EVP overhead. This means
# that otherwise used 'openssl speed -evp aes-128-??? -engine aesni
# [-decrypt]' will exhibit 10-15% worse results for smaller blocks.
# The results were collected with specially crafted speed.c benchmark
# in order to compare them with results reported in "Intel Advanced
# Encryption Standard (AES) New Instruction Set" White Paper Revision
# 3.0 dated May 2010. All above results are consistently better. This
# module also provides better performance for block sizes smaller than
# 128 bytes in points *not* represented in the above table.
#
# Looking at the results for 8-KB buffer.
#
# CFB and OFB results are far from the limit, because implementation
# uses "generic" CRYPTO_[c|o]fb128_encrypt interfaces relying on
# single-block aesni_encrypt, which is not the most optimal way to go.
# CBC encrypt result is unexpectedly high and there is no documented
# explanation for it. Seemingly there is a small penalty for feeding
# the result back to AES unit the way it's done in CBC mode. There is
# nothing one can do and the result appears optimal. CCM result is
# identical to CBC, because CBC-MAC is essentially CBC encrypt without
# saving output. CCM CTR "stays invisible," because it's neatly
# interleaved wih CBC-MAC. This provides ~30% improvement over
# "straightforward" CCM implementation with CTR and CBC-MAC performed
# disjointly. Parallelizable modes practically achieve the theoretical
# limit.
#
# Looking at how results vary with buffer size.
#
# Curves are practically saturated at 1-KB buffer size. In most cases
# "256-byte" performance is >95%, and "64-byte" is ~90% of "8-KB" one.
# CTR curve doesn't follow this pattern and is "slowest" changing one
# with "256-byte" result being 87% of "8-KB." This is because overhead
# in CTR mode is most computationally intensive. Small-block CCM
# decrypt is slower than encrypt, because first CTR and last CBC-MAC
# iterations can't be interleaved.
#
# Results for 192- and 256-bit keys.
#
# EVP-free results were observed to scale perfectly with number of
# rounds for larger block sizes, i.e. 192-bit result being 10/12 times
# lower and 256-bit one - 10/14. Well, in CBC encrypt case differences
# are a tad smaller, because the above mentioned penalty biases all
# results by same constant value. In similar way function call
# overhead affects small-block performance, as well as OFB and CFB
# results. Differences are not large, most common coefficients are
# 10/11.7 and 10/13.4 (as opposite to 10/12.0 and 10/14.0), but one
# observe even 10/11.2 and 10/12.4 (CTR, OFB, CFB)...

# January 2011
#
# While Westmere processor features 6 cycles latency for aes[enc|dec]
# instructions, which can be scheduled every second cycle, Sandy
# Bridge spends 8 cycles per instruction, but it can schedule them
# every cycle. This means that code targeting Westmere would perform
# suboptimally on Sandy Bridge. Therefore this update.
#
# In addition, non-parallelizable CBC encrypt (as well as CCM) is
# optimized. Relative improvement might appear modest, 8% on Westmere,
# but in absolute terms it's 3.77 cycles per byte encrypted with
# 128-bit key on Westmere, and 5.07 - on Sandy Bridge. These numbers
# should be compared to asymptotic limits of 3.75 for Westmere and
# 5.00 for Sandy Bridge. Actually, the fact that they get this close
# to asymptotic limits is quite amazing. Indeed, the limit is
# calculated as latency times number of rounds, 10 for 128-bit key,
# and divided by 16, the number of bytes in block, or in other words
# it accounts *solely* for aesenc instructions. But there are extra
# instructions, and numbers so close to the asymptotic limits mean
# that it's as if it takes as little as *one* additional cycle to
# execute all of them. How is it possible? It is possible thanks to
# out-of-order execution logic, which manages to overlap post-
# processing of previous block, things like saving the output, with
# actual encryption of current block, as well as pre-processing of
# current block, things like fetching input and xor-ing it with
# 0-round element of the key schedule, with actual encryption of
# previous block. Keep this in mind...
#
# For parallelizable modes, such as ECB, CBC decrypt, CTR, higher
# performance is achieved by interleaving instructions working on
# independent blocks. In which case asymptotic limit for such modes
# can be obtained by dividing above mentioned numbers by AES
# instructions' interleave factor. Westmere can execute at most 3
# instructions at a time, meaning that optimal interleave factor is 3,
# and that's where the "magic" number of 1.25 come from. "Optimal
# interleave factor" means that increase of interleave factor does
# not improve performance. The formula has proven to reflect reality
# pretty well on Westmere... Sandy Bridge on the other hand can
# execute up to 8 AES instructions at a time, so how does varying
# interleave factor affect the performance? Here is table for ECB
# (numbers are cycles per byte processed with 128-bit key):
#
# instruction interleave factor		3x	6x	8x
# theoretical asymptotic limit		1.67	0.83	0.625
# measured performance for 8KB block	1.05	0.86	0.84
#
# "as if" interleave factor		4.7x	5.8x	6.0x
#
# Further data for other parallelizable modes:
#
# CBC decrypt				1.16	0.93	0.74
# CTR					1.14	0.91	0.74
#
# Well, given 3x column it's probably inappropriate to call the limit
# asymptotic, if it can be surpassed, isn't it? What happens there?
# Rewind to CBC paragraph for the answer. Yes, out-of-order execution
# magic is responsible for this. Processor overlaps not only the
# additional instructions with AES ones, but even AES instructions
# processing adjacent triplets of independent blocks. In the 6x case
# additional instructions  still claim disproportionally small amount
# of additional cycles, but in 8x case number of instructions must be
# a tad too high for out-of-order logic to cope with, and AES unit
# remains underutilized... As you can see 8x interleave is hardly
# justifiable, so there no need to feel bad that 32-bit aesni-x86.pl
# utilizes 6x interleave because of limited register bank capacity.
#
# Higher interleave factors do have negative impact on Westmere
# performance. While for ECB mode it's negligible ~1.5%, other
# parallelizables perform ~5% worse, which is outweighed by ~25%
# improvement on Sandy Bridge. To balance regression on Westmere
# CTR mode was implemented with 6x aesenc interleave factor.

# April 2011
#
# Add aesni_xts_[en|de]crypt. Westmere spends 1.25 cycles processing
# one byte out of 8KB with 128-bit key, Sandy Bridge - 0.90. Just like
# in CTR mode AES instruction interleave factor was chosen to be 6x.

######################################################################
# Current large-block performance in cycles per byte processed with
# 128-bit key (less is better).
#
#		CBC en-/decrypt	CTR	XTS	ECB	OCB
# Westmere	3.77/1.25	1.25	1.25	1.26
# * Bridge	5.07/0.74	0.75	0.90	0.85	0.98
# Haswell	4.44/0.63	0.63	0.73	0.63	0.70
# Skylake	2.62/0.63	0.63	0.63	0.63
# Silvermont	5.75/3.54	3.56	4.12	3.87(*)	4.11
# Knights L	2.54/0.77	0.78	0.85	-	1.50
# Goldmont	3.82/1.26	1.26	1.29	1.29	1.50
# Bulldozer	5.77/0.70	0.72	0.90	0.70	0.95
# Ryzen		2.71/0.35	0.35	0.44	0.38	0.49
#
# (*)	Atom Silvermont ECB result is suboptimal because of penalties
#	incurred by operations on %xmm8-15. As ECB is not considered
#	critical, nothing was done to mitigate the problem.

$PREFIX="aes_hw";	# if $PREFIX is set to "AES", the script
			# generates drop-in replacement for
			# crypto/aes/asm/aes-x86_64.pl:-)

$flavour = shift;
$output  = shift;
if ($flavour =~ /\./) { $output = $flavour; undef $flavour; }

$win64=0; $win64=1 if ($flavour =~ /[nm]asm|mingw64/ || $output =~ /\.asm$/);

$0 =~ m/(.*[\/\\])[^\/\\]+$/; $dir=$1;
( $xlate="${dir}x86_64-xlate.pl" and -f $xlate ) or
( $xlate="${dir}../../../perlasm/x86_64-xlate.pl" and -f $xlate) or
die "can't locate x86_64-xlate.pl";

open OUT,"| \"$^X\" \"$xlate\" $flavour \"$output\"";
*STDOUT=*OUT;

$movkey = $PREFIX eq "aes_hw" ? "movups" : "movups";
@_4args=$win64?	("%rcx","%rdx","%r8", "%r9") :	# Win64 order
		("%rdi","%rsi","%rdx","%rcx");	# Unix order

$code=".text\n";

$rounds="%eax";	# input to and changed by aesni_[en|de]cryptN !!!
# this is natural Unix argument order for public $PREFIX_[ecb|cbc]_encrypt ...
$inp="%rdi";
$out="%rsi";
$len="%rdx";
$key="%rcx";	# input to and changed by aesni_[en|de]cryptN !!!
$ivp="%r8";	# cbc, ctr, ...

$rnds_="%r10d";	# backup copy for $rounds
$key_="%r11";	# backup copy for $key

# %xmm register layout
$rndkey0="%xmm0";	$rndkey1="%xmm1";
$inout0="%xmm2";	$inout1="%xmm3";
$inout2="%xmm4";	$inout3="%xmm5";
$inout4="%xmm6";	$inout5="%xmm7";
$inout6="%xmm8";	$inout7="%xmm9";

$in2="%xmm6";		$in1="%xmm7";	# used in CBC decrypt, CTR, ...
$in0="%xmm8";		$iv="%xmm9";

# Inline version of internal aesni_[en|de]crypt1.
#
# Why folded loop? Because aes[enc|dec] is slow enough to accommodate
# cycles which take care of loop variables...
{ my $sn;
sub aesni_generate1 {
my ($p,$key,$rounds,$inout,$ivec)=@_;	$inout=$inout0 if (!defined($inout));
++$sn;
$code.=<<___;
	$movkey	($key),$rndkey0
	$movkey	16($key),$rndkey1
___
$code.=<<___ if (defined($ivec));
	xorps	$rndkey0,$ivec
	lea	32($key),$key
	xorps	$ivec,$inout
___
$code.=<<___ if (!defined($ivec));
	lea	32($key),$key
	xorps	$rndkey0,$inout
___
$code.=<<___;
.Loop_${p}1_$sn:
	aes${p}	$rndkey1,$inout
	dec	$rounds
	$movkey	($key),$rndkey1
	lea	16($key),$key
	jnz	.Loop_${p}1_$sn	# loop body is 16 bytes
	aes${p}last	$rndkey1,$inout
___
}}

# _aesni_[en|de]cryptN are private interfaces, N denotes interleave
# factor. Why 3x subroutine were originally used in loops? Even though
# aes[enc|dec] latency was originally 6, it could be scheduled only
# every *2nd* cycle. Thus 3x interleave was the one providing optimal
# utilization, i.e. when subroutine's throughput is virtually same as
# of non-interleaved subroutine [for number of input blocks up to 3].
# This is why it originally made no sense to implement 2x subroutine.
# But times change and it became appropriate to spend extra 192 bytes
# on 2x subroutine on Atom Silvermont account. For processors that
# can schedule aes[enc|dec] every cycle optimal interleave factor
# equals to corresponding instructions latency. 8x is optimal for
# * Bridge and "super-optimal" for other Intel CPUs...

sub aesni_generate2 {
my $dir=shift;
# As already mentioned it takes in $key and $rounds, which are *not*
# preserved. $inout[0-1] is cipher/clear text...
$code.=<<___;
.type	_aesni_${dir}rypt2,\@abi-omnipotent
.align	16
_aesni_${dir}rypt2:
.cfi_startproc
	$movkey	($key),$rndkey0
	shl	\$4,$rounds
	$movkey	16($key),$rndkey1
	xorps	$rndkey0,$inout0
	xorps	$rndkey0,$inout1
	$movkey	32($key),$rndkey0
	lea	32($key,$rounds),$key
	neg	%rax				# $rounds
	add	\$16,%rax

.L${dir}_loop2:
	aes${dir}	$rndkey1,$inout0
	aes${dir}	$rndkey1,$inout1
	$movkey		($key,%rax),$rndkey1
	add		\$32,%rax
	aes${dir}	$rndkey0,$inout0
	aes${dir}	$rndkey0,$inout1
	$movkey		-16($key,%rax),$rndkey0
	jnz		.L${dir}_loop2

	aes${dir}	$rndkey1,$inout0
	aes${dir}	$rndkey1,$inout1
	aes${dir}last	$rndkey0,$inout0
	aes${dir}last	$rndkey0,$inout1
	ret
.cfi_endproc
.size	_aesni_${dir}rypt2,.-_aesni_${dir}rypt2
___
}
sub aesni_generate3 {
my $dir=shift;
# As already mentioned it takes in $key and $rounds, which are *not*
# preserved. $inout[0-2] is cipher/clear text...
$code.=<<___;
.type	_aesni_${dir}rypt3,\@abi-omnipotent
.align	16
_aesni_${dir}rypt3:
.cfi_startproc
	$movkey	($key),$rndkey0
	shl	\$4,$rounds
	$movkey	16($key),$rndkey1
	xorps	$rndkey0,$inout0
	xorps	$rndkey0,$inout1
	xorps	$rndkey0,$inout2
	$movkey	32($key),$rndkey0
	lea	32($key,$rounds),$key
	neg	%rax				# $rounds
	add	\$16,%rax

.L${dir}_loop3:
	aes${dir}	$rndkey1,$inout0
	aes${dir}	$rndkey1,$inout1
	aes${dir}	$rndkey1,$inout2
	$movkey		($key,%rax),$rndkey1
	add		\$32,%rax
	aes${dir}	$rndkey0,$inout0
	aes${dir}	$rndkey0,$inout1
	aes${dir}	$rndkey0,$inout2
	$movkey		-16($key,%rax),$rndkey0
	jnz		.L${dir}_loop3

	aes${dir}	$rndkey1,$inout0
	aes${dir}	$rndkey1,$inout1
	aes${dir}	$rndkey1,$inout2
	aes${dir}last	$rndkey0,$inout0
	aes${dir}last	$rndkey0,$inout1
	aes${dir}last	$rndkey0,$inout2
	ret
.cfi_endproc
.size	_aesni_${dir}rypt3,.-_aesni_${dir}rypt3
___
}
# 4x interleave is implemented to improve small block performance,
# most notably [and naturally] 4 block by ~30%. One can argue that one
# should have implemented 5x as well, but improvement would be <20%,
# so it's not worth it...
sub aesni_generate4 {
my $dir=shift;
# As already mentioned it takes in $key and $rounds, which are *not*
# preserved. $inout[0-3] is cipher/clear text...
$code.=<<___;
.type	_aesni_${dir}rypt4,\@abi-omnipotent
.align	16
_aesni_${dir}rypt4:
.cfi_startproc
	$movkey	($key),$rndkey0
	shl	\$4,$rounds
	$movkey	16($key),$rndkey1
	xorps	$rndkey0,$inout0
	xorps	$rndkey0,$inout1
	xorps	$rndkey0,$inout2
	xorps	$rndkey0,$inout3
	$movkey	32($key),$rndkey0
	lea	32($key,$rounds),$key
	neg	%rax				# $rounds
	.byte	0x0f,0x1f,0x00
	add	\$16,%rax

.L${dir}_loop4:
	aes${dir}	$rndkey1,$inout0
	aes${dir}	$rndkey1,$inout1
	aes${dir}	$rndkey1,$inout2
	aes${dir}	$rndkey1,$inout3
	$movkey		($key,%rax),$rndkey1
	add		\$32,%rax
	aes${dir}	$rndkey0,$inout0
	aes${dir}	$rndkey0,$inout1
	aes${dir}	$rndkey0,$inout2
	aes${dir}	$rndkey0,$inout3
	$movkey		-16($key,%rax),$rndkey0
	jnz		.L${dir}_loop4

	aes${dir}	$rndkey1,$inout0
	aes${dir}	$rndkey1,$inout1
	aes${dir}	$rndkey1,$inout2
	aes${dir}	$rndkey1,$inout3
	aes${dir}last	$rndkey0,$inout0
	aes${dir}last	$rndkey0,$inout1
	aes${dir}last	$rndkey0,$inout2
	aes${dir}last	$rndkey0,$inout3
	ret
.cfi_endproc
.size	_aesni_${dir}rypt4,.-_aesni_${dir}rypt4
___
}
sub aesni_generate6 {
my $dir=shift;
# As already mentioned it takes in $key and $rounds, which are *not*
# preserved. $inout[0-5] is cipher/clear text...
$code.=<<___;
.type	_aesni_${dir}rypt6,\@abi-omnipotent
.align	16
_aesni_${dir}rypt6:
.cfi_startproc
	$movkey		($key),$rndkey0
	shl		\$4,$rounds
	$movkey		16($key),$rndkey1
	xorps		$rndkey0,$inout0
	pxor		$rndkey0,$inout1
	pxor		$rndkey0,$inout2
	aes${dir}	$rndkey1,$inout0
	lea		32($key,$rounds),$key
	neg		%rax			# $rounds
	aes${dir}	$rndkey1,$inout1
	pxor		$rndkey0,$inout3
	pxor		$rndkey0,$inout4
	aes${dir}	$rndkey1,$inout2
	pxor		$rndkey0,$inout5
	$movkey		($key,%rax),$rndkey0
	add		\$16,%rax
	jmp		.L${dir}_loop6_enter
.align	16
.L${dir}_loop6:
	aes${dir}	$rndkey1,$inout0
	aes${dir}	$rndkey1,$inout1
	aes${dir}	$rndkey1,$inout2
.L${dir}_loop6_enter:
	aes${dir}	$rndkey1,$inout3
	aes${dir}	$rndkey1,$inout4
	aes${dir}	$rndkey1,$inout5
	$movkey		($key,%rax),$rndkey1
	add		\$32,%rax
	aes${dir}	$rndkey0,$inout0
	aes${dir}	$rndkey0,$inout1
	aes${dir}	$rndkey0,$inout2
	aes${dir}	$rndkey0,$inout3
	aes${dir}	$rndkey0,$inout4
	aes${dir}	$rndkey0,$inout5
	$movkey		-16($key,%rax),$rndkey0
	jnz		.L${dir}_loop6

	aes${dir}	$rndkey1,$inout0
	aes${dir}	$rndkey1,$inout1
	aes${dir}	$rndkey1,$inout2
	aes${dir}	$rndkey1,$inout3
	aes${dir}	$rndkey1,$inout4
	aes${dir}	$rndkey1,$inout5
	aes${dir}last	$rndkey0,$inout0
	aes${dir}last	$rndkey0,$inout1
	aes${dir}last	$rndkey0,$inout2
	aes${dir}last	$rndkey0,$inout3
	aes${dir}last	$rndkey0,$inout4
	aes${dir}last	$rndkey0,$inout5
	ret
.cfi_endproc
.size	_aesni_${dir}rypt6,.-_aesni_${dir}rypt6
___
}
sub aesni_generate8 {
my $dir=shift;
# As already mentioned it takes in $key and $rounds, which are *not*
# preserved. $inout[0-7] is cipher/clear text...
$code.=<<___;
.type	_aesni_${dir}rypt8,\@abi-omnipotent
.align	16
_aesni_${dir}rypt8:
.cfi_startproc
	$movkey		($key),$rndkey0
	shl		\$4,$rounds
	$movkey		16($key),$rndkey1
	xorps		$rndkey0,$inout0
	xorps		$rndkey0,$inout1
	pxor		$rndkey0,$inout2
	pxor		$rndkey0,$inout3
	pxor		$rndkey0,$inout4
	lea		32($key,$rounds),$key
	neg		%rax			# $rounds
	aes${dir}	$rndkey1,$inout0
	pxor		$rndkey0,$inout5
	pxor		$rndkey0,$inout6
	aes${dir}	$rndkey1,$inout1
	pxor		$rndkey0,$inout7
	$movkey		($key,%rax),$rndkey0
	add		\$16,%rax
	jmp		.L${dir}_loop8_inner
.align	16
.L${dir}_loop8:
	aes${dir}	$rndkey1,$inout0
	aes${dir}	$rndkey1,$inout1
.L${dir}_loop8_inner:
	aes${dir}	$rndkey1,$inout2
	aes${dir}	$rndkey1,$inout3
	aes${dir}	$rndkey1,$inout4
	aes${dir}	$rndkey1,$inout5
	aes${dir}	$rndkey1,$inout6
	aes${dir}	$rndkey1,$inout7
.L${dir}_loop8_enter:
	$movkey		($key,%rax),$rndkey1
	add		\$32,%rax
	aes${dir}	$rndkey0,$inout0
	aes${dir}	$rndkey0,$inout1
	aes${dir}	$rndkey0,$inout2
	aes${dir}	$rndkey0,$inout3
	aes${dir}	$rndkey0,$inout4
	aes${dir}	$rndkey0,$inout5
	aes${dir}	$rndkey0,$inout6
	aes${dir}	$rndkey0,$inout7
	$movkey		-16($key,%rax),$rndkey0
	jnz		.L${dir}_loop8

	aes${dir}	$rndkey1,$inout0
	aes${dir}	$rndkey1,$inout1
	aes${dir}	$rndkey1,$inout2
	aes${dir}	$rndkey1,$inout3
	aes${dir}	$rndkey1,$inout4
	aes${dir}	$rndkey1,$inout5
	aes${dir}	$rndkey1,$inout6
	aes${dir}	$rndkey1,$inout7
	aes${dir}last	$rndkey0,$inout0
	aes${dir}last	$rndkey0,$inout1
	aes${dir}last	$rndkey0,$inout2
	aes${dir}last	$rndkey0,$inout3
	aes${dir}last	$rndkey0,$inout4
	aes${dir}last	$rndkey0,$inout5
	aes${dir}last	$rndkey0,$inout6
	aes${dir}last	$rndkey0,$inout7
	ret
.cfi_endproc
.size	_aesni_${dir}rypt8,.-_aesni_${dir}rypt8
___
}
&aesni_generate2("enc") if ($PREFIX eq "aes_hw");
&aesni_generate3("enc") if ($PREFIX eq "aes_hw");
&aesni_generate4("enc") if ($PREFIX eq "aes_hw");
&aesni_generate6("enc") if ($PREFIX eq "aes_hw");
&aesni_generate8("enc") if ($PREFIX eq "aes_hw");

if ($PREFIX eq "aes_hw") {
{
######################################################################
# void aesni_ctr32_encrypt_blocks (const void *in, void *out,
#                         size_t blocks, const AES_KEY *key,
#                         const char *ivec);
#
# Handles only complete blocks, operates on 32-bit counter and
# does not update *ivec! (see crypto/modes/ctr128.c for details)
#
# Overhaul based on suggestions from Shay Gueron and Vlad Krasnov,
# http://rt.openssl.org/Ticket/Display.html?id=3021&user=guest&pass=guest.
# Keywords are full unroll and modulo-schedule counter calculations
# with zero-round key xor.
{
my ($in0,$in1,$in2,$in3,$in4,$in5)=map("%xmm$_",(10..15));
my ($key0,$ctr)=("%ebp","${ivp}d");
my $frame_size = 0x80 + ($win64?160:0);

$code.=<<___;
.globl	${PREFIX}_ctr32_encrypt_blocks
.type	${PREFIX}_ctr32_encrypt_blocks,\@function,5
.align	16
${PREFIX}_ctr32_encrypt_blocks:
.cfi_startproc
	_CET_ENDBR
#ifdef BORINGSSL_DISPATCH_TEST
	movb \$1,BORINGSSL_function_hit(%rip)
#endif
	cmp	\$1,$len
	jne	.Lctr32_bulk

	# handle single block without allocating stack frame,
	# useful when handling edges
	movups	($ivp),$inout0
	movups	($inp),$inout1
	mov	240($key),%edx			# key->rounds
___
	&aesni_generate1("enc",$key,"%edx");
$code.=<<___;
	 pxor	$rndkey0,$rndkey0		# clear register bank
	 pxor	$rndkey1,$rndkey1
	xorps	$inout1,$inout0
	 pxor	$inout1,$inout1
	movups	$inout0,($out)
	 xorps	$inout0,$inout0
	jmp	.Lctr32_epilogue

.align	16
.Lctr32_bulk:
	lea	(%rsp),$key_			# use $key_ as frame pointer
.cfi_def_cfa_register	$key_
	push	%rbp
.cfi_push	%rbp
	sub	\$$frame_size,%rsp
	and	\$-16,%rsp	# Linux kernel stack can be incorrectly seeded
___
$code.=<<___ if ($win64);
	movaps	%xmm6,-0xa8($key_)		# offload everything
	movaps	%xmm7,-0x98($key_)
	movaps	%xmm8,-0x88($key_)
	movaps	%xmm9,-0x78($key_)
	movaps	%xmm10,-0x68($key_)
	movaps	%xmm11,-0x58($key_)
	movaps	%xmm12,-0x48($key_)
	movaps	%xmm13,-0x38($key_)
	movaps	%xmm14,-0x28($key_)
	movaps	%xmm15,-0x18($key_)
.Lctr32_body:
___
$code.=<<___;

	# 8 16-byte words on top of stack are counter values
	# xor-ed with zero-round key

	movdqu	($ivp),$inout0
	movdqu	($key),$rndkey0
	mov	12($ivp),$ctr			# counter LSB
	pxor	$rndkey0,$inout0
	mov	12($key),$key0			# 0-round key LSB
	movdqa	$inout0,0x00(%rsp)		# populate counter block
	bswap	$ctr
	movdqa	$inout0,$inout1
	movdqa	$inout0,$inout2
	movdqa	$inout0,$inout3
	movdqa	$inout0,0x40(%rsp)
	movdqa	$inout0,0x50(%rsp)
	movdqa	$inout0,0x60(%rsp)
	mov	%rdx,%r10			# about to borrow %rdx
	movdqa	$inout0,0x70(%rsp)

	lea	1($ctr),%rax
	 lea	2($ctr),%rdx
	bswap	%eax
	 bswap	%edx
	xor	$key0,%eax
	 xor	$key0,%edx
	pinsrd	\$3,%eax,$inout1
	lea	3($ctr),%rax
	movdqa	$inout1,0x10(%rsp)
	 pinsrd	\$3,%edx,$inout2
	bswap	%eax
	 mov	%r10,%rdx			# restore %rdx
	 lea	4($ctr),%r10
	 movdqa	$inout2,0x20(%rsp)
	xor	$key0,%eax
	 bswap	%r10d
	pinsrd	\$3,%eax,$inout3
	 xor	$key0,%r10d
	movdqa	$inout3,0x30(%rsp)
	lea	5($ctr),%r9
	 mov	%r10d,0x40+12(%rsp)
	bswap	%r9d
	 lea	6($ctr),%r10
	mov	240($key),$rounds		# key->rounds
	xor	$key0,%r9d
	 bswap	%r10d
	mov	%r9d,0x50+12(%rsp)
	 xor	$key0,%r10d
	lea	7($ctr),%r9
	 mov	%r10d,0x60+12(%rsp)
	bswap	%r9d
	xor	$key0,%r9d
	mov	%r9d,0x70+12(%rsp)

	$movkey	0x10($key),$rndkey1

	movdqa	0x40(%rsp),$inout4
	movdqa	0x50(%rsp),$inout5

	cmp	\$8,$len		# $len is in blocks
	jb	.Lctr32_tail		# short input if ($len<8)

	lea	0x80($key),$key		# size optimization
	sub	\$8,$len		# $len is biased by -8
	jmp	.Lctr32_loop8

.align	32
.Lctr32_loop8:
	 add		\$8,$ctr		# next counter value
	movdqa		0x60(%rsp),$inout6
	aesenc		$rndkey1,$inout0
	 mov		$ctr,%r9d
	movdqa		0x70(%rsp),$inout7
	aesenc		$rndkey1,$inout1
	 bswap		%r9d
	$movkey		0x20-0x80($key),$rndkey0
	aesenc		$rndkey1,$inout2
	 xor		$key0,%r9d
	 nop
	aesenc		$rndkey1,$inout3
	 mov		%r9d,0x00+12(%rsp)	# store next counter value
	 lea		1($ctr),%r9
	aesenc		$rndkey1,$inout4
	aesenc		$rndkey1,$inout5
	aesenc		$rndkey1,$inout6
	aesenc		$rndkey1,$inout7
	$movkey		0x30-0x80($key),$rndkey1
___
for($i=2;$i<8;$i++) {
my $rndkeyx = ($i&1)?$rndkey1:$rndkey0;
$code.=<<___;
	 bswap		%r9d
	aesenc		$rndkeyx,$inout0
	aesenc		$rndkeyx,$inout1
	 xor		$key0,%r9d
	 .byte		0x66,0x90
	aesenc		$rndkeyx,$inout2
	aesenc		$rndkeyx,$inout3
	 mov		%r9d,`0x10*($i-1)`+12(%rsp)
	 lea		$i($ctr),%r9
	aesenc		$rndkeyx,$inout4
	aesenc		$rndkeyx,$inout5
	aesenc		$rndkeyx,$inout6
	aesenc		$rndkeyx,$inout7
	$movkey		`0x20+0x10*$i`-0x80($key),$rndkeyx
___
}
$code.=<<___;
	 bswap		%r9d
	aesenc		$rndkey0,$inout0
	aesenc		$rndkey0,$inout1
	aesenc		$rndkey0,$inout2
	 xor		$key0,%r9d
	 movdqu		0x00($inp),$in0		# start loading input
	aesenc		$rndkey0,$inout3
	 mov		%r9d,0x70+12(%rsp)
	 cmp		\$11,$rounds
	aesenc		$rndkey0,$inout4
	aesenc		$rndkey0,$inout5
	aesenc		$rndkey0,$inout6
	aesenc		$rndkey0,$inout7
	$movkey		0xa0-0x80($key),$rndkey0

	jb		.Lctr32_enc_done

	aesenc		$rndkey1,$inout0
	aesenc		$rndkey1,$inout1
	aesenc		$rndkey1,$inout2
	aesenc		$rndkey1,$inout3
	aesenc		$rndkey1,$inout4
	aesenc		$rndkey1,$inout5
	aesenc		$rndkey1,$inout6
	aesenc		$rndkey1,$inout7
	$movkey		0xb0-0x80($key),$rndkey1

	aesenc		$rndkey0,$inout0
	aesenc		$rndkey0,$inout1
	aesenc		$rndkey0,$inout2
	aesenc		$rndkey0,$inout3
	aesenc		$rndkey0,$inout4
	aesenc		$rndkey0,$inout5
	aesenc		$rndkey0,$inout6
	aesenc		$rndkey0,$inout7
	$movkey		0xc0-0x80($key),$rndkey0
	# 192-bit key support was removed.

	aesenc		$rndkey1,$inout0
	aesenc		$rndkey1,$inout1
	aesenc		$rndkey1,$inout2
	aesenc		$rndkey1,$inout3
	aesenc		$rndkey1,$inout4
	aesenc		$rndkey1,$inout5
	aesenc		$rndkey1,$inout6
	aesenc		$rndkey1,$inout7
	$movkey		0xd0-0x80($key),$rndkey1

	aesenc		$rndkey0,$inout0
	aesenc		$rndkey0,$inout1
	aesenc		$rndkey0,$inout2
	aesenc		$rndkey0,$inout3
	aesenc		$rndkey0,$inout4
	aesenc		$rndkey0,$inout5
	aesenc		$rndkey0,$inout6
	aesenc		$rndkey0,$inout7
	$movkey		0xe0-0x80($key),$rndkey0
	jmp		.Lctr32_enc_done

.align	16
.Lctr32_enc_done:
	movdqu		0x10($inp),$in1
	pxor		$rndkey0,$in0		# input^=round[last]
	movdqu		0x20($inp),$in2
	pxor		$rndkey0,$in1
	movdqu		0x30($inp),$in3
	pxor		$rndkey0,$in2
	movdqu		0x40($inp),$in4
	pxor		$rndkey0,$in3
	movdqu		0x50($inp),$in5
	pxor		$rndkey0,$in4
	prefetcht0	0x1c0($inp)	# We process 128 bytes (8*16), so to prefetch 1 iteration
	prefetcht0	0x200($inp)	# We need to prefetch 2 64 byte lines
	pxor		$rndkey0,$in5
	aesenc		$rndkey1,$inout0
	aesenc		$rndkey1,$inout1
	aesenc		$rndkey1,$inout2
	aesenc		$rndkey1,$inout3
	aesenc		$rndkey1,$inout4
	aesenc		$rndkey1,$inout5
	aesenc		$rndkey1,$inout6
	aesenc		$rndkey1,$inout7
	movdqu		0x60($inp),$rndkey1	# borrow $rndkey1 for inp[6]
	lea		0x80($inp),$inp		# $inp+=8*16

	aesenclast	$in0,$inout0		# $inN is inp[N]^round[last]
	pxor		$rndkey0,$rndkey1	# borrowed $rndkey
	movdqu		0x70-0x80($inp),$in0
	aesenclast	$in1,$inout1
	pxor		$rndkey0,$in0
	movdqa		0x00(%rsp),$in1		# load next counter block
	aesenclast	$in2,$inout2
	aesenclast	$in3,$inout3
	movdqa		0x10(%rsp),$in2
	movdqa		0x20(%rsp),$in3
	aesenclast	$in4,$inout4
	aesenclast	$in5,$inout5
	movdqa		0x30(%rsp),$in4
	movdqa		0x40(%rsp),$in5
	aesenclast	$rndkey1,$inout6
	movdqa		0x50(%rsp),$rndkey0
	$movkey		0x10-0x80($key),$rndkey1#real 1st-round key
	aesenclast	$in0,$inout7

	movups		$inout0,($out)		# store 8 output blocks
	movdqa		$in1,$inout0
	movups		$inout1,0x10($out)
	movdqa		$in2,$inout1
	movups		$inout2,0x20($out)
	movdqa		$in3,$inout2
	movups		$inout3,0x30($out)
	movdqa		$in4,$inout3
	movups		$inout4,0x40($out)
	movdqa		$in5,$inout4
	movups		$inout5,0x50($out)
	movdqa		$rndkey0,$inout5
	movups		$inout6,0x60($out)
	movups		$inout7,0x70($out)
	lea		0x80($out),$out		# $out+=8*16

	sub	\$8,$len
	jnc	.Lctr32_loop8			# loop if $len-=8 didn't borrow

	add	\$8,$len			# restore real remaining $len
	jz	.Lctr32_done			# done if ($len==0)
	lea	-0x80($key),$key

.Lctr32_tail:
	# note that at this point $inout0..5 are populated with
	# counter values xor-ed with 0-round key
	lea	16($key),$key
	cmp	\$4,$len
	jb	.Lctr32_loop3
	je	.Lctr32_loop4

	# if ($len>4) compute 7 E(counter)
	shl		\$4,$rounds
	movdqa		0x60(%rsp),$inout6
	pxor		$inout7,$inout7

	$movkey		16($key),$rndkey0
	aesenc		$rndkey1,$inout0
	aesenc		$rndkey1,$inout1
	lea		32-16($key,$rounds),$key# prepare for .Lenc_loop8_enter
	neg		%rax
	aesenc		$rndkey1,$inout2
	add		\$16,%rax		# prepare for .Lenc_loop8_enter
	 movups		($inp),$in0
	aesenc		$rndkey1,$inout3
	aesenc		$rndkey1,$inout4
	 movups		0x10($inp),$in1		# pre-load input
	 movups		0x20($inp),$in2
	aesenc		$rndkey1,$inout5
	aesenc		$rndkey1,$inout6

	call            .Lenc_loop8_enter

	movdqu	0x30($inp),$in3
	pxor	$in0,$inout0
	movdqu	0x40($inp),$in0
	pxor	$in1,$inout1
	movdqu	$inout0,($out)			# store output
	pxor	$in2,$inout2
	movdqu	$inout1,0x10($out)
	pxor	$in3,$inout3
	movdqu	$inout2,0x20($out)
	pxor	$in0,$inout4
	movdqu	$inout3,0x30($out)
	movdqu	$inout4,0x40($out)
	cmp	\$6,$len
	jb	.Lctr32_done			# $len was 5, stop store

	movups	0x50($inp),$in1
	xorps	$in1,$inout5
	movups	$inout5,0x50($out)
	je	.Lctr32_done			# $len was 6, stop store

	movups	0x60($inp),$in2
	xorps	$in2,$inout6
	movups	$inout6,0x60($out)
	jmp	.Lctr32_done			# $len was 7, stop store

.align	32
.Lctr32_loop4:
	aesenc		$rndkey1,$inout0
	lea		16($key),$key
	dec		$rounds
	aesenc		$rndkey1,$inout1
	aesenc		$rndkey1,$inout2
	aesenc		$rndkey1,$inout3
	$movkey		($key),$rndkey1
	jnz		.Lctr32_loop4
	aesenclast	$rndkey1,$inout0
	aesenclast	$rndkey1,$inout1
	 movups		($inp),$in0		# load input
	 movups		0x10($inp),$in1
	aesenclast	$rndkey1,$inout2
	aesenclast	$rndkey1,$inout3
	 movups		0x20($inp),$in2
	 movups		0x30($inp),$in3

	xorps	$in0,$inout0
	movups	$inout0,($out)			# store output
	xorps	$in1,$inout1
	movups	$inout1,0x10($out)
	pxor	$in2,$inout2
	movdqu	$inout2,0x20($out)
	pxor	$in3,$inout3
	movdqu	$inout3,0x30($out)
	jmp	.Lctr32_done			# $len was 4, stop store

.align	32
.Lctr32_loop3:
	aesenc		$rndkey1,$inout0
	lea		16($key),$key
	dec		$rounds
	aesenc		$rndkey1,$inout1
	aesenc		$rndkey1,$inout2
	$movkey		($key),$rndkey1
	jnz		.Lctr32_loop3
	aesenclast	$rndkey1,$inout0
	aesenclast	$rndkey1,$inout1
	aesenclast	$rndkey1,$inout2

	movups	($inp),$in0			# load input
	xorps	$in0,$inout0
	movups	$inout0,($out)			# store output
	cmp	\$2,$len
	jb	.Lctr32_done			# $len was 1, stop store

	movups	0x10($inp),$in1
	xorps	$in1,$inout1
	movups	$inout1,0x10($out)
	je	.Lctr32_done			# $len was 2, stop store

	movups	0x20($inp),$in2
	xorps	$in2,$inout2
	movups	$inout2,0x20($out)		# $len was 3, stop store

.Lctr32_done:
	xorps	%xmm0,%xmm0			# clear register bank
	xor	$key0,$key0
	pxor	%xmm1,%xmm1
	pxor	%xmm2,%xmm2
	pxor	%xmm3,%xmm3
	pxor	%xmm4,%xmm4
	pxor	%xmm5,%xmm5
___
$code.=<<___ if (!$win64);
	pxor	%xmm6,%xmm6
	pxor	%xmm7,%xmm7
	movaps	%xmm0,0x00(%rsp)		# clear stack
	pxor	%xmm8,%xmm8
	movaps	%xmm0,0x10(%rsp)
	pxor	%xmm9,%xmm9
	movaps	%xmm0,0x20(%rsp)
	pxor	%xmm10,%xmm10
	movaps	%xmm0,0x30(%rsp)
	pxor	%xmm11,%xmm11
	movaps	%xmm0,0x40(%rsp)
	pxor	%xmm12,%xmm12
	movaps	%xmm0,0x50(%rsp)
	pxor	%xmm13,%xmm13
	movaps	%xmm0,0x60(%rsp)
	pxor	%xmm14,%xmm14
	movaps	%xmm0,0x70(%rsp)
	pxor	%xmm15,%xmm15
___
$code.=<<___ if ($win64);
	movaps	-0xa8($key_),%xmm6
	movaps	%xmm0,-0xa8($key_)		# clear stack
	movaps	-0x98($key_),%xmm7
	movaps	%xmm0,-0x98($key_)
	movaps	-0x88($key_),%xmm8
	movaps	%xmm0,-0x88($key_)
	movaps	-0x78($key_),%xmm9
	movaps	%xmm0,-0x78($key_)
	movaps	-0x68($key_),%xmm10
	movaps	%xmm0,-0x68($key_)
	movaps	-0x58($key_),%xmm11
	movaps	%xmm0,-0x58($key_)
	movaps	-0x48($key_),%xmm12
	movaps	%xmm0,-0x48($key_)
	movaps	-0x38($key_),%xmm13
	movaps	%xmm0,-0x38($key_)
	movaps	-0x28($key_),%xmm14
	movaps	%xmm0,-0x28($key_)
	movaps	-0x18($key_),%xmm15
	movaps	%xmm0,-0x18($key_)
	movaps	%xmm0,0x00(%rsp)
	movaps	%xmm0,0x10(%rsp)
	movaps	%xmm0,0x20(%rsp)
	movaps	%xmm0,0x30(%rsp)
	movaps	%xmm0,0x40(%rsp)
	movaps	%xmm0,0x50(%rsp)
	movaps	%xmm0,0x60(%rsp)
	movaps	%xmm0,0x70(%rsp)
___
$code.=<<___;
	mov	-8($key_),%rbp
.cfi_restore	%rbp
	lea	($key_),%rsp
.cfi_def_cfa_register	%rsp
.Lctr32_epilogue:
	ret
.cfi_endproc
.size	${PREFIX}_ctr32_encrypt_blocks,.-${PREFIX}_ctr32_encrypt_blocks
___
} }}

{ my ($inp,$bits,$key) = @_4args;
  $bits =~ s/%r/%e/;
# This is based on submission from Intel by
#	Huang Ying
#	Vinodh Gopal
#	Kahraman Akdemir
#
# Aggressively optimized in respect to aeskeygenassist's critical path
# and is contained in %xmm0-5 to meet Win64 ABI requirement.
#
# int ${PREFIX}_set_encrypt_key(const unsigned char *inp,
#				int bits, AES_KEY * const key);
#
# input:	$inp	user-supplied key
#		$bits	$inp length in bits
#		$key	pointer to key schedule
# output:	%eax	0 denoting success, -1 or -2 - failure (see C)
#		$bits	rounds-1 (used in aesni_set_decrypt_key)
#		*$key	key schedule
#		$key	pointer to key schedule (used in
#			aesni_set_decrypt_key)
#
# Subroutine is frame-less, which means that only volatile registers
# are used. Note that it's declared "abi-omnipotent", which means that
# amount of volatile registers is smaller on Windows.
#
# There are two variants of this function, one which uses aeskeygenassist
# ("base") and one which uses aesenclast + pshufb ("alt"). See aes/internal.h
# for details.
$code.=<<___;
.globl	${PREFIX}_set_encrypt_key_base
.type	${PREFIX}_set_encrypt_key_base,\@abi-omnipotent
.align	16
${PREFIX}_set_encrypt_key_base:
.cfi_startproc
.seh_startproc
	_CET_ENDBR
#ifdef BORINGSSL_DISPATCH_TEST
	movb \$1,BORINGSSL_function_hit+3(%rip)
#endif
	sub	\$8,%rsp
.cfi_adjust_cfa_offset	8
.seh_stackalloc	8
.seh_endprologue
	movups	($inp),%xmm0		# pull first 128 bits of *userKey
	xorps	%xmm4,%xmm4		# low dword of xmm4 is assumed 0
	lea	16($key),%rax		# %rax is used as modifiable copy of $key
	cmp	\$256,$bits
	je	.L14rounds
	# 192-bit key support was removed.

	cmp	\$128,$bits
	jne	.Lbad_keybits

.L10rounds:
	mov	\$9,$bits			# 10 rounds for 128-bit key

	$movkey	%xmm0,($key)			# round 0
	aeskeygenassist	\$0x1,%xmm0,%xmm1	# round 1
	call		.Lkey_expansion_128_cold
	aeskeygenassist	\$0x2,%xmm0,%xmm1	# round 2
	call		.Lkey_expansion_128
	aeskeygenassist	\$0x4,%xmm0,%xmm1	# round 3
	call		.Lkey_expansion_128
	aeskeygenassist	\$0x8,%xmm0,%xmm1	# round 4
	call		.Lkey_expansion_128
	aeskeygenassist	\$0x10,%xmm0,%xmm1	# round 5
	call		.Lkey_expansion_128
	aeskeygenassist	\$0x20,%xmm0,%xmm1	# round 6
	call		.Lkey_expansion_128
	aeskeygenassist	\$0x40,%xmm0,%xmm1	# round 7
	call		.Lkey_expansion_128
	aeskeygenassist	\$0x80,%xmm0,%xmm1	# round 8
	call		.Lkey_expansion_128
	aeskeygenassist	\$0x1b,%xmm0,%xmm1	# round 9
	call		.Lkey_expansion_128
	aeskeygenassist	\$0x36,%xmm0,%xmm1	# round 10
	call		.Lkey_expansion_128
	$movkey	%xmm0,(%rax)
	mov	$bits,80(%rax)	# 240(%rdx)
	xor	%eax,%eax
	jmp	.Lenc_key_ret

	# 192-bit key support was removed.

.align	16
.L14rounds:
	movups	16($inp),%xmm2			# remaining half of *userKey
	mov	\$13,$bits			# 14 rounds for 256
	lea	16(%rax),%rax

	$movkey	%xmm0,($key)			# round 0
	$movkey	%xmm2,16($key)			# round 1
	aeskeygenassist	\$0x1,%xmm2,%xmm1	# round 2
	call		.Lkey_expansion_256a_cold
	aeskeygenassist	\$0x1,%xmm0,%xmm1	# round 3
	call		.Lkey_expansion_256b
	aeskeygenassist	\$0x2,%xmm2,%xmm1	# round 4
	call		.Lkey_expansion_256a
	aeskeygenassist	\$0x2,%xmm0,%xmm1	# round 5
	call		.Lkey_expansion_256b
	aeskeygenassist	\$0x4,%xmm2,%xmm1	# round 6
	call		.Lkey_expansion_256a
	aeskeygenassist	\$0x4,%xmm0,%xmm1	# round 7
	call		.Lkey_expansion_256b
	aeskeygenassist	\$0x8,%xmm2,%xmm1	# round 8
	call		.Lkey_expansion_256a
	aeskeygenassist	\$0x8,%xmm0,%xmm1	# round 9
	call		.Lkey_expansion_256b
	aeskeygenassist	\$0x10,%xmm2,%xmm1	# round 10
	call		.Lkey_expansion_256a
	aeskeygenassist	\$0x10,%xmm0,%xmm1	# round 11
	call		.Lkey_expansion_256b
	aeskeygenassist	\$0x20,%xmm2,%xmm1	# round 12
	call		.Lkey_expansion_256a
	aeskeygenassist	\$0x20,%xmm0,%xmm1	# round 13
	call		.Lkey_expansion_256b
	aeskeygenassist	\$0x40,%xmm2,%xmm1	# round 14
	call		.Lkey_expansion_256a
	$movkey	%xmm0,(%rax)
	mov	$bits,16(%rax)	# 240(%rdx)
	xor	%rax,%rax
	jmp	.Lenc_key_ret

.align	16
.Lbad_keybits:
	mov	\$-2,%rax
.Lenc_key_ret:
	pxor	%xmm0,%xmm0
	pxor	%xmm1,%xmm1
	pxor	%xmm2,%xmm2
	pxor	%xmm3,%xmm3
	pxor	%xmm4,%xmm4
	pxor	%xmm5,%xmm5
	add	\$8,%rsp
.cfi_adjust_cfa_offset	-8
	ret
.cfi_endproc
.seh_endproc

.align	16
.Lkey_expansion_128:
.cfi_startproc
	$movkey	%xmm0,(%rax)
	lea	16(%rax),%rax
.Lkey_expansion_128_cold:
	shufps	\$0b00010000,%xmm0,%xmm4
	xorps	%xmm4, %xmm0
	shufps	\$0b10001100,%xmm0,%xmm4
	xorps	%xmm4, %xmm0
	shufps	\$0b11111111,%xmm1,%xmm1	# critical path
	xorps	%xmm1,%xmm0
	ret
.cfi_endproc

<<<<<<< HEAD
=======
.align 16
.Lkey_expansion_192a:
.cfi_startproc
	$movkey	%xmm0,(%rax)
	lea	16(%rax),%rax
.Lkey_expansion_192a_cold:
	movaps	%xmm2, %xmm5
.Lkey_expansion_192b_warm:
	shufps	\$0b00010000,%xmm0,%xmm4
	movdqa	%xmm2,%xmm3
	xorps	%xmm4,%xmm0
	shufps	\$0b10001100,%xmm0,%xmm4
	pslldq	\$4,%xmm3
	xorps	%xmm4,%xmm0
	pshufd	\$0b01010101,%xmm1,%xmm1	# critical path
	pxor	%xmm3,%xmm2
	pxor	%xmm1,%xmm0
	pshufd	\$0b11111111,%xmm0,%xmm3
	pxor	%xmm3,%xmm2
	ret
.cfi_endproc

.align 16
.Lkey_expansion_192b:
.cfi_startproc
	movaps	%xmm0,%xmm3
	shufps	\$0b01000100,%xmm0,%xmm5
	$movkey	%xmm5,(%rax)
	shufps	\$0b01001110,%xmm2,%xmm3
	$movkey	%xmm3,16(%rax)
	lea	32(%rax),%rax
	jmp	.Lkey_expansion_192b_warm
.cfi_endproc

>>>>>>> 6ee4f9de
.align	16
.Lkey_expansion_256a:
.cfi_startproc
	$movkey	%xmm2,(%rax)
	lea	16(%rax),%rax
.Lkey_expansion_256a_cold:
	shufps	\$0b00010000,%xmm0,%xmm4
	xorps	%xmm4,%xmm0
	shufps	\$0b10001100,%xmm0,%xmm4
	xorps	%xmm4,%xmm0
	shufps	\$0b11111111,%xmm1,%xmm1	# critical path
	xorps	%xmm1,%xmm0
	ret
.cfi_endproc

.align 16
.Lkey_expansion_256b:
.cfi_startproc
	$movkey	%xmm0,(%rax)
	lea	16(%rax),%rax

	shufps	\$0b00010000,%xmm2,%xmm4
	xorps	%xmm4,%xmm2
	shufps	\$0b10001100,%xmm2,%xmm4
	xorps	%xmm4,%xmm2
	shufps	\$0b10101010,%xmm1,%xmm1	# critical path
	xorps	%xmm1,%xmm2
	ret
.cfi_endproc
.size	${PREFIX}_set_encrypt_key_base,.-${PREFIX}_set_encrypt_key_base

.globl	${PREFIX}_set_encrypt_key_alt
.type	${PREFIX}_set_encrypt_key_alt,\@abi-omnipotent
.align	16
${PREFIX}_set_encrypt_key_alt:
.cfi_startproc
.seh_startproc
	_CET_ENDBR
#ifdef BORINGSSL_DISPATCH_TEST
	movb \$1,BORINGSSL_function_hit+3(%rip)
#endif
	sub	\$8,%rsp
.cfi_adjust_cfa_offset	8
.seh_stackalloc	8
.seh_endprologue
	movups	($inp),%xmm0		# pull first 128 bits of *userKey
	xorps	%xmm4,%xmm4		# low dword of xmm4 is assumed 0
	lea	16($key),%rax		# %rax is used as modifiable copy of $key
	cmp	\$256,$bits
	je	.L14rounds_alt
	# 192-bit key support was removed.
	cmp	\$128,$bits
	jne	.Lbad_keybits_alt

	mov	\$9,$bits			# 10 rounds for 128-bit key
	movdqa	.Lkey_rotate(%rip),%xmm5
	mov	\$8,%r10d
	movdqa	.Lkey_rcon1(%rip),%xmm4
	movdqa	%xmm0,%xmm2
	movdqu	%xmm0,($key)
	jmp	.Loop_key128

.align	16
.Loop_key128:
	pshufb		%xmm5,%xmm0
	aesenclast	%xmm4,%xmm0
	pslld		\$1,%xmm4
	lea		16(%rax),%rax

	movdqa		%xmm2,%xmm3
	pslldq		\$4,%xmm2
	pxor		%xmm2,%xmm3
	pslldq		\$4,%xmm2
	pxor		%xmm2,%xmm3
	pslldq		\$4,%xmm2
	pxor		%xmm3,%xmm2

	pxor		%xmm2,%xmm0
	movdqu		%xmm0,-16(%rax)
	movdqa		%xmm0,%xmm2

	dec	%r10d
	jnz	.Loop_key128

	movdqa		.Lkey_rcon1b(%rip),%xmm4

	pshufb		%xmm5,%xmm0
	aesenclast	%xmm4,%xmm0
	pslld		\$1,%xmm4

	movdqa		%xmm2,%xmm3
	pslldq		\$4,%xmm2
	pxor		%xmm2,%xmm3
	pslldq		\$4,%xmm2
	pxor		%xmm2,%xmm3
	pslldq		\$4,%xmm2
	pxor		%xmm3,%xmm2

	pxor		%xmm2,%xmm0
	movdqu		%xmm0,(%rax)

	movdqa		%xmm0,%xmm2
	pshufb		%xmm5,%xmm0
	aesenclast	%xmm4,%xmm0

	movdqa		%xmm2,%xmm3
	pslldq		\$4,%xmm2
	pxor		%xmm2,%xmm3
	pslldq		\$4,%xmm2
	pxor		%xmm2,%xmm3
	pslldq		\$4,%xmm2
	pxor		%xmm3,%xmm2

	pxor		%xmm2,%xmm0
	movdqu		%xmm0,16(%rax)

	mov	$bits,96(%rax)	# 240($key)
	xor	%eax,%eax
	jmp	.Lenc_key_ret_alt

	# 192-bit key support was removed.

.align	16
.L14rounds_alt:
	movups	16($inp),%xmm2			# remaining half of *userKey
	mov	\$13,$bits			# 14 rounds for 256
	lea	16(%rax),%rax
	movdqa	.Lkey_rotate(%rip),%xmm5
	movdqa	.Lkey_rcon1(%rip),%xmm4
	mov	\$7,%r10d
	movdqu	%xmm0,0($key)
	movdqa	%xmm2,%xmm1
	movdqu	%xmm2,16($key)
	jmp	.Loop_key256

.align	16
.Loop_key256:
	pshufb		%xmm5,%xmm2
	aesenclast	%xmm4,%xmm2

	movdqa		%xmm0,%xmm3
	pslldq		\$4,%xmm0
	pxor		%xmm0,%xmm3
	pslldq		\$4,%xmm0
	pxor		%xmm0,%xmm3
	pslldq		\$4,%xmm0
	pxor		%xmm3,%xmm0
	pslld		\$1,%xmm4

	pxor		%xmm2,%xmm0
	movdqu		%xmm0,(%rax)

	dec	%r10d
	jz	.Ldone_key256

	pshufd		\$0xff,%xmm0,%xmm2
	pxor		%xmm3,%xmm3
	aesenclast	%xmm3,%xmm2

	movdqa		%xmm1,%xmm3
	pslldq		\$4,%xmm1
	pxor		%xmm1,%xmm3
	pslldq		\$4,%xmm1
	pxor		%xmm1,%xmm3
	pslldq		\$4,%xmm1
	pxor		%xmm3,%xmm1

	pxor		%xmm1,%xmm2
	movdqu		%xmm2,16(%rax)
	lea		32(%rax),%rax
	movdqa		%xmm2,%xmm1

	jmp	.Loop_key256

.Ldone_key256:
	mov	$bits,16(%rax)	# 240($key)
	xor	%eax,%eax
	jmp	.Lenc_key_ret_alt

.align	16
.Lbad_keybits_alt:
	mov	\$-2,%rax
.Lenc_key_ret_alt:
	pxor	%xmm0,%xmm0
	pxor	%xmm1,%xmm1
	pxor	%xmm2,%xmm2
	pxor	%xmm3,%xmm3
	pxor	%xmm4,%xmm4
	pxor	%xmm5,%xmm5
	add	\$8,%rsp
.cfi_adjust_cfa_offset	-8
	ret
.cfi_endproc
.seh_endproc
.size	${PREFIX}_set_encrypt_key_alt,.-${PREFIX}_set_encrypt_key_alt
___
}

$code.=<<___;
.section .rodata
.align	64
.Lbswap_mask:
	.byte	15,14,13,12,11,10,9,8,7,6,5,4,3,2,1,0
.Lincrement32:
	.long	6,6,6,0
.Lincrement64:
	.long	1,0,0,0
.Lincrement1:
	.byte	0,0,0,0,0,0,0,0,0,0,0,0,0,0,0,1
.Lkey_rotate:
	.long	0x0c0f0e0d,0x0c0f0e0d,0x0c0f0e0d,0x0c0f0e0d
.Lkey_rotate192:
	.long	0x04070605,0x04070605,0x04070605,0x04070605
.Lkey_rcon1:
	.long	1,1,1,1
.Lkey_rcon1b:
	.long	0x1b,0x1b,0x1b,0x1b

.asciz  "AES for Intel AES-NI, CRYPTOGAMS by <appro\@openssl.org>"
.align	64
.text
___

# EXCEPTION_DISPOSITION handler (EXCEPTION_RECORD *rec,ULONG64 frame,
#		CONTEXT *context,DISPATCHER_CONTEXT *disp)
if ($win64) {
$rec="%rcx";
$frame="%rdx";
$context="%r8";
$disp="%r9";

$code.=<<___;
.extern	__imp_RtlVirtualUnwind
___
$code.=<<___ if ($PREFIX eq "aes_hw");
.type	ctr_xts_se_handler,\@abi-omnipotent
.align	16
ctr_xts_se_handler:
	push	%rsi
	push	%rdi
	push	%rbx
	push	%rbp
	push	%r12
	push	%r13
	push	%r14
	push	%r15
	pushfq
	sub	\$64,%rsp

	mov	120($context),%rax	# pull context->Rax
	mov	248($context),%rbx	# pull context->Rip

	mov	8($disp),%rsi		# disp->ImageBase
	mov	56($disp),%r11		# disp->HandlerData

	mov	0(%r11),%r10d		# HandlerData[0]
	lea	(%rsi,%r10),%r10	# prologue lable
	cmp	%r10,%rbx		# context->Rip<prologue label
	jb	.Lcommon_seh_tail

	mov	152($context),%rax	# pull context->Rsp

	mov	4(%r11),%r10d		# HandlerData[1]
	lea	(%rsi,%r10),%r10	# epilogue label
	cmp	%r10,%rbx		# context->Rip>=epilogue label
	jae	.Lcommon_seh_tail

	mov	208($context),%rax	# pull context->R11

	lea	-0xa8(%rax),%rsi	# %xmm save area
	lea	512($context),%rdi	# & context.Xmm6
	mov	\$20,%ecx		# 10*sizeof(%xmm0)/sizeof(%rax)
	.long	0xa548f3fc		# cld; rep movsq

	mov	-8(%rax),%rbp		# restore saved %rbp
	mov	%rbp,160($context)	# restore context->Rbp


.Lcommon_seh_tail:
	mov	8(%rax),%rdi
	mov	16(%rax),%rsi
	mov	%rax,152($context)	# restore context->Rsp
	mov	%rsi,168($context)	# restore context->Rsi
	mov	%rdi,176($context)	# restore context->Rdi

	mov	40($disp),%rdi		# disp->ContextRecord
	mov	$context,%rsi		# context
	mov	\$154,%ecx		# sizeof(CONTEXT)
	.long	0xa548f3fc		# cld; rep movsq

	mov	$disp,%rsi
	xor	%rcx,%rcx		# arg1, UNW_FLAG_NHANDLER
	mov	8(%rsi),%rdx		# arg2, disp->ImageBase
	mov	0(%rsi),%r8		# arg3, disp->ControlPc
	mov	16(%rsi),%r9		# arg4, disp->FunctionEntry
	mov	40(%rsi),%r10		# disp->ContextRecord
	lea	56(%rsi),%r11		# &disp->HandlerData
	lea	24(%rsi),%r12		# &disp->EstablisherFrame
	mov	%r10,32(%rsp)		# arg5
	mov	%r11,40(%rsp)		# arg6
	mov	%r12,48(%rsp)		# arg7
	mov	%rcx,56(%rsp)		# arg8, (NULL)
	call	*__imp_RtlVirtualUnwind(%rip)

	mov	\$1,%eax		# ExceptionContinueSearch
	add	\$64,%rsp
	popfq
	pop	%r15
	pop	%r14
	pop	%r13
	pop	%r12
	pop	%rbp
	pop	%rbx
	pop	%rdi
	pop	%rsi
	ret
.size	ctr_xts_se_handler,.-ctr_xts_se_handler

.section	.pdata
.align	4
___
$code.=<<___ if ($PREFIX eq "aes_hw");
	.rva	.LSEH_begin_${PREFIX}_ctr32_encrypt_blocks
	.rva	.LSEH_end_${PREFIX}_ctr32_encrypt_blocks
	.rva	.LSEH_info_ctr32
___
$code.=<<___;
.section	.xdata
.align	8
___
$code.=<<___ if ($PREFIX eq "aes_hw");
.LSEH_info_ctr32:
	.byte	9,0,0,0
	.rva	ctr_xts_se_handler
	.rva	.Lctr32_body,.Lctr32_epilogue		# HandlerData[]
___
}

sub rex {
  local *opcode=shift;
  my ($dst,$src)=@_;
  my $rex=0;

    $rex|=0x04			if($dst>=8);
    $rex|=0x01			if($src>=8);
    push @opcode,$rex|0x40	if($rex);
}

sub aesni {
  my $line=shift;
  my @opcode=(0x66);

    if ($line=~/(aeskeygenassist)\s+\$([x0-9a-f]+),\s*%xmm([0-9]+),\s*%xmm([0-9]+)/) {
	rex(\@opcode,$4,$3);
	push @opcode,0x0f,0x3a,0xdf;
	push @opcode,0xc0|($3&7)|(($4&7)<<3);	# ModR/M
	my $c=$2;
	push @opcode,$c=~/^0/?oct($c):$c;
	return ".byte\t".join(',',@opcode);
    }
    elsif ($line=~/(aes[a-z]+)\s+%xmm([0-9]+),\s*%xmm([0-9]+)/) {
	my %opcodelet = (
		"aesimc" => 0xdb,
		"aesenc" => 0xdc,	"aesenclast" => 0xdd,
		"aesdec" => 0xde,	"aesdeclast" => 0xdf
	);
	return undef if (!defined($opcodelet{$1}));
	rex(\@opcode,$3,$2);
	push @opcode,0x0f,0x38,$opcodelet{$1};
	push @opcode,0xc0|($2&7)|(($3&7)<<3);	# ModR/M
	return ".byte\t".join(',',@opcode);
    }
    elsif ($line=~/(aes[a-z]+)\s+([0x1-9a-fA-F]*)\(%rsp\),\s*%xmm([0-9]+)/) {
	my %opcodelet = (
		"aesenc" => 0xdc,	"aesenclast" => 0xdd,
		"aesdec" => 0xde,	"aesdeclast" => 0xdf
	);
	return undef if (!defined($opcodelet{$1}));
	my $off = $2;
	push @opcode,0x44 if ($3>=8);
	push @opcode,0x0f,0x38,$opcodelet{$1};
	push @opcode,0x44|(($3&7)<<3),0x24;	# ModR/M
	push @opcode,($off=~/^0/?oct($off):$off)&0xff;
	return ".byte\t".join(',',@opcode);
    }
    return $line;
}

sub movbe {
	".byte	0x0f,0x38,0xf1,0x44,0x24,".shift;
}

$code =~ s/\`([^\`]*)\`/eval($1)/gem;
$code =~ s/\b(aes.*%xmm[0-9]+).*$/aesni($1)/gem;
#$code =~ s/\bmovbe\s+%eax/bswap %eax; mov %eax/gm;	# debugging artefact
$code =~ s/\bmovbe\s+%eax,\s*([0-9]+)\(%rsp\)/movbe($1)/gem;

print $code;

close STDOUT or die "error closing STDOUT: $!";<|MERGE_RESOLUTION|>--- conflicted
+++ resolved
@@ -1198,43 +1198,6 @@
 	ret
 .cfi_endproc
 
-<<<<<<< HEAD
-=======
-.align 16
-.Lkey_expansion_192a:
-.cfi_startproc
-	$movkey	%xmm0,(%rax)
-	lea	16(%rax),%rax
-.Lkey_expansion_192a_cold:
-	movaps	%xmm2, %xmm5
-.Lkey_expansion_192b_warm:
-	shufps	\$0b00010000,%xmm0,%xmm4
-	movdqa	%xmm2,%xmm3
-	xorps	%xmm4,%xmm0
-	shufps	\$0b10001100,%xmm0,%xmm4
-	pslldq	\$4,%xmm3
-	xorps	%xmm4,%xmm0
-	pshufd	\$0b01010101,%xmm1,%xmm1	# critical path
-	pxor	%xmm3,%xmm2
-	pxor	%xmm1,%xmm0
-	pshufd	\$0b11111111,%xmm0,%xmm3
-	pxor	%xmm3,%xmm2
-	ret
-.cfi_endproc
-
-.align 16
-.Lkey_expansion_192b:
-.cfi_startproc
-	movaps	%xmm0,%xmm3
-	shufps	\$0b01000100,%xmm0,%xmm5
-	$movkey	%xmm5,(%rax)
-	shufps	\$0b01001110,%xmm2,%xmm3
-	$movkey	%xmm3,16(%rax)
-	lea	32(%rax),%rax
-	jmp	.Lkey_expansion_192b_warm
-.cfi_endproc
-
->>>>>>> 6ee4f9de
 .align	16
 .Lkey_expansion_256a:
 .cfi_startproc
