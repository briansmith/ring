--- conflicted
+++ resolved
@@ -682,12 +682,8 @@
 .asciz  "SHA256 block transform for ARMv4/NEON/ARMv8, CRYPTOGAMS by <appro\@openssl.org>"
 .align	2
 #if __ARM_MAX_ARCH__>=7 && !defined(__KERNEL__)
-<<<<<<< HEAD
 .comm   GFp_armcap_P,4,4
-=======
-.comm   OPENSSL_armcap_P,4,4
-.hidden OPENSSL_armcap_P
->>>>>>> 4281bcd5
+.hidden GFp_armcap_P
 #endif
 ___
 
