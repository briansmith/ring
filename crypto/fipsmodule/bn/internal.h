--- conflicted
+++ resolved
@@ -190,54 +190,6 @@
 //
 // See also discussion in |ToWord| in abi_test.h for notes on smaller-than-word
 // inputs.
-<<<<<<< HEAD
-=======
-int bn_mul_mont(BN_ULONG *rp, const BN_ULONG *ap, const BN_ULONG *bp,
-                const BN_ULONG *np, const BN_ULONG *n0, size_t num);
-
-#if defined(OPENSSL_X86_64)
-OPENSSL_INLINE int bn_mulx_adx_capable(void) {
-  // MULX is in BMI2.
-  return CRYPTO_is_BMI2_capable() && CRYPTO_is_ADX_capable();
-}
-int bn_mul_mont_nohw(BN_ULONG *rp, const BN_ULONG *ap, const BN_ULONG *bp,
-                     const BN_ULONG *np, const BN_ULONG *n0, size_t num);
-OPENSSL_INLINE int bn_mul4x_mont_capable(size_t num) {
-  return num >= 8 && (num & 3) == 0;
-}
-int bn_mul4x_mont(BN_ULONG *rp, const BN_ULONG *ap, const BN_ULONG *bp,
-                  const BN_ULONG *np, const BN_ULONG *n0, size_t num);
-OPENSSL_INLINE int bn_mulx4x_mont_capable(size_t num) {
-  return bn_mul4x_mont_capable(num) && bn_mulx_adx_capable();
-}
-int bn_mulx4x_mont(BN_ULONG *rp, const BN_ULONG *ap, const BN_ULONG *bp,
-                   const BN_ULONG *np, const BN_ULONG *n0, size_t num);
-OPENSSL_INLINE int bn_sqr8x_mont_capable(size_t num) {
-  return num >= 8 && (num & 7) == 0;
-}
-int bn_sqr8x_mont(BN_ULONG *rp, const BN_ULONG *ap, BN_ULONG mulx_adx_capable,
-                  const BN_ULONG *np, const BN_ULONG *n0, size_t num);
-#elif defined(OPENSSL_ARM)
-OPENSSL_INLINE int bn_mul8x_mont_neon_capable(size_t num) {
-  return (num & 7) == 0 && CRYPTO_is_NEON_capable();
-}
-int bn_mul8x_mont_neon(BN_ULONG *rp, const BN_ULONG *ap, const BN_ULONG *bp,
-                       const BN_ULONG *np, const BN_ULONG *n0, size_t num);
-int bn_mul_mont_nohw(BN_ULONG *rp, const BN_ULONG *ap, const BN_ULONG *bp,
-                     const BN_ULONG *np, const BN_ULONG *n0, size_t num);
-#endif
-
-#endif  // OPENSSL_BN_ASM_MONT
-
-#if !defined(OPENSSL_NO_ASM) && defined(OPENSSL_X86_64)
-#define OPENSSL_BN_ASM_MONT5
-
-// bn_mul_mont_gather5 multiples loads index |power| of |table|, multiplies it
-// by |ap| modulo |np|, and stores the result in |rp|. The values are |num|
-// words long and represented in Montgomery form. |n0| is a pointer to the
-// corresponding field in |BN_MONT_CTX|. |table| must be aligned to at least
-// 16 bytes. |power| must be less than 32 and is treated as secret.
->>>>>>> 01ea563b
 //
 // |num| must be at least 4, at least on x86.
 //
@@ -256,10 +208,28 @@
     const BN_ULONG *np, const BN_ULONG *n0, size_t num) {
     bn_mul_mont_nohw(rp, ap, bp, np, n0, num);
 }
+#elif defined(OPENSSL_ARM)
+void bn_mul8x_mont_neon(BN_ULONG *rp, const BN_ULONG *ap, const BN_ULONG *bp,
+                        const BN_ULONG *np, const BN_ULONG *n0, size_t num);
+void bn_mul_mont_nohw(BN_ULONG *rp, const BN_ULONG *ap, const BN_ULONG *bp,
+                      const BN_ULONG *np, const BN_ULONG *n0, size_t num);
+static inline void bn_mul_mont_small(
+    BN_ULONG *rp, const BN_ULONG *ap, const BN_ULONG *bp,
+    const BN_ULONG *np, const BN_ULONG *n0, size_t num) {
+    // Approximate what `bn_mul_mont` did so that the NEON version for P-256
+    // when practical.
+    if (num == 8) {
+        // XXX: This should not be accessing `OPENSSL_armcap_P` directly.
+        if ((OPENSSL_armcap_P & ARMV7_NEON) != 0) {
+            bn_mul8x_mont_neon(rp, ap, bp, np, n0, num);
+            return;
+        }
+    }
+    bn_mul_mont_nohw(rp, ap, bp, np, n0, num);
+}
 #else
-void bn_mul_mont(
-    BN_ULONG *rp, const BN_ULONG *ap, const BN_ULONG *bp,
-    const BN_ULONG *np, const BN_ULONG *n0, size_t num);
+void bn_mul_mont(BN_ULONG *rp, const BN_ULONG *ap, const BN_ULONG *bp,
+                 const BN_ULONG *np, const BN_ULONG *n0, size_t num);
 static inline void bn_mul_mont_small(
     BN_ULONG *rp, const BN_ULONG *ap, const BN_ULONG *bp,
     const BN_ULONG *np, const BN_ULONG *n0, size_t num) {
