--- conflicted
+++ resolved
@@ -439,36 +439,6 @@
     return false;
   }
 
-<<<<<<< HEAD
-=======
-  // Test with |BN_mod_word| and |BN_div_word| if the divisor is small enough.
-  BN_ULONG b_word = BN_get_word(b.get());
-  if (!BN_is_negative(b.get()) && b_word != (BN_ULONG)-1) {
-    BN_ULONG remainder_word = BN_get_word(remainder.get());
-    assert(remainder_word != (BN_ULONG)-1);
-    if (!BN_copy(ret.get(), a.get())) {
-      return false;
-    }
-    BN_ULONG ret_word = BN_div_word(ret.get(), b_word);
-    if (ret_word != remainder_word) {
-      t->PrintLine("Got A %% B (word) = " BN_HEX_FMT1 ", wanted " BN_HEX_FMT1
-                   "\n",
-                   ret_word, remainder_word);
-      return false;
-    }
-    if (!ExpectBIGNUMsEqual(t, "A / B (word)", quotient.get(), ret.get())) {
-      return false;
-    }
-
-    ret_word = BN_mod_word(a.get(), b_word);
-    if (ret_word != remainder_word) {
-      t->PrintLine("Got A %% B (word) = " BN_HEX_FMT1 ", wanted " BN_HEX_FMT1
-                   "\n",
-                   ret_word, remainder_word);
-      return false;
-    }
-  }
-
   // Test BN_nnmod.
   if (!BN_is_negative(b.get())) {
     ScopedBIGNUM nnmod(BN_new());
@@ -483,7 +453,6 @@
     }
   }
 
->>>>>>> e8317a55
   return true;
 }
 
