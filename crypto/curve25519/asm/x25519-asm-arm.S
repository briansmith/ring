/* Copyright (c) 2015, Google Inc.
 *
 * Permission to use, copy, modify, and/or distribute this software for any
 * purpose with or without fee is hereby granted, provided that the above
 * copyright notice and this permission notice appear in all copies.
 *
 * THE SOFTWARE IS PROVIDED "AS IS" AND THE AUTHOR DISCLAIMS ALL WARRANTIES
 * WITH REGARD TO THIS SOFTWARE INCLUDING ALL IMPLIED WARRANTIES OF
 * MERCHANTABILITY AND FITNESS. IN NO EVENT SHALL THE AUTHOR BE LIABLE FOR ANY
 * SPECIAL, DIRECT, INDIRECT, OR CONSEQUENTIAL DAMAGES OR ANY DAMAGES
 * WHATSOEVER RESULTING FROM LOSS OF USE, DATA OR PROFITS, WHETHER IN AN ACTION
 * OF CONTRACT, NEGLIGENCE OR OTHER TORTIOUS ACTION, ARISING OUT OF OR IN
 * CONNECTION WITH THE USE OR PERFORMANCE OF THIS SOFTWARE. */

/* This file is taken from crypto_scalarmult/curve25519/neon2/scalarmult.s in
 * SUPERCOP 20141124 (http://bench.cr.yp.to/supercop.html). That code is public
 * domain licensed but the standard ISC license is included above to keep
 * licensing simple. */

#if defined(__has_feature)
#if __has_feature(memory_sanitizer) && !defined(OPENSSL_NO_ASM)
#define OPENSSL_NO_ASM
#endif
#endif

#if !defined(OPENSSL_NO_ASM) && defined(__arm__) && !defined(__APPLE__)

#if defined(BORINGSSL_PREFIX)
#include <boringssl_prefix_symbols_asm.h>
<<<<<<< HEAD
#endif

#if !defined(__APPLE__)
.fpu neon
=======
>>>>>>> 63c0364b
#endif

.fpu neon
.text
.align 4

.global GFp_x25519_NEON

.hidden GFp_x25519_NEON
.type GFp_x25519_NEON, %function
GFp_x25519_NEON:

vpush {q4,q5,q6,q7}
mov r12,sp
sub sp,sp,#736
and sp,sp,#0xffffffe0
strd r4,[sp,#0]
strd r6,[sp,#8]
strd r8,[sp,#16]
strd r10,[sp,#24]
str r12,[sp,#480]
str r14,[sp,#484]
mov r0,r0
mov r1,r1
mov r2,r2
add r3,sp,#32
ldr r4,=0
ldr r5,=254
vmov.i32 q0,#1
vshr.u64 q1,q0,#7
vshr.u64 q0,q0,#8
vmov.i32 d4,#19
vmov.i32 d5,#38
add r6,sp,#512
vst1.8 {d2-d3},[r6,: 128]
add r6,sp,#528
vst1.8 {d0-d1},[r6,: 128]
add r6,sp,#544
vst1.8 {d4-d5},[r6,: 128]
add r6,r3,#0
vmov.i32 q2,#0
vst1.8 {d4-d5},[r6,: 128]!
vst1.8 {d4-d5},[r6,: 128]!
vst1.8 d4,[r6,: 64]
add r6,r3,#0
ldr r7,=960
sub r7,r7,#2
neg r7,r7
sub r7,r7,r7,LSL #7
str r7,[r6]
add r6,sp,#704
vld1.8 {d4-d5},[r1]!
vld1.8 {d6-d7},[r1]
vst1.8 {d4-d5},[r6,: 128]!
vst1.8 {d6-d7},[r6,: 128]
sub r1,r6,#16
ldrb r6,[r1]
and r6,r6,#248
strb r6,[r1]
ldrb r6,[r1,#31]
and r6,r6,#127
orr r6,r6,#64
strb r6,[r1,#31]
vmov.i64 q2,#0xffffffff
vshr.u64 q3,q2,#7
vshr.u64 q2,q2,#6
vld1.8 {d8},[r2]
vld1.8 {d10},[r2]
add r2,r2,#6
vld1.8 {d12},[r2]
vld1.8 {d14},[r2]
add r2,r2,#6
vld1.8 {d16},[r2]
add r2,r2,#4
vld1.8 {d18},[r2]
vld1.8 {d20},[r2]
add r2,r2,#6
vld1.8 {d22},[r2]
add r2,r2,#2
vld1.8 {d24},[r2]
vld1.8 {d26},[r2]
vshr.u64 q5,q5,#26
vshr.u64 q6,q6,#3
vshr.u64 q7,q7,#29
vshr.u64 q8,q8,#6
vshr.u64 q10,q10,#25
vshr.u64 q11,q11,#3
vshr.u64 q12,q12,#12
vshr.u64 q13,q13,#38
vand q4,q4,q2
vand q6,q6,q2
vand q8,q8,q2
vand q10,q10,q2
vand q2,q12,q2
vand q5,q5,q3
vand q7,q7,q3
vand q9,q9,q3
vand q11,q11,q3
vand q3,q13,q3
add r2,r3,#48
vadd.i64 q12,q4,q1
vadd.i64 q13,q10,q1
vshr.s64 q12,q12,#26
vshr.s64 q13,q13,#26
vadd.i64 q5,q5,q12
vshl.i64 q12,q12,#26
vadd.i64 q14,q5,q0
vadd.i64 q11,q11,q13
vshl.i64 q13,q13,#26
vadd.i64 q15,q11,q0
vsub.i64 q4,q4,q12
vshr.s64 q12,q14,#25
vsub.i64 q10,q10,q13
vshr.s64 q13,q15,#25
vadd.i64 q6,q6,q12
vshl.i64 q12,q12,#25
vadd.i64 q14,q6,q1
vadd.i64 q2,q2,q13
vsub.i64 q5,q5,q12
vshr.s64 q12,q14,#26
vshl.i64 q13,q13,#25
vadd.i64 q14,q2,q1
vadd.i64 q7,q7,q12
vshl.i64 q12,q12,#26
vadd.i64 q15,q7,q0
vsub.i64 q11,q11,q13
vshr.s64 q13,q14,#26
vsub.i64 q6,q6,q12
vshr.s64 q12,q15,#25
vadd.i64 q3,q3,q13
vshl.i64 q13,q13,#26
vadd.i64 q14,q3,q0
vadd.i64 q8,q8,q12
vshl.i64 q12,q12,#25
vadd.i64 q15,q8,q1
add r2,r2,#8
vsub.i64 q2,q2,q13
vshr.s64 q13,q14,#25
vsub.i64 q7,q7,q12
vshr.s64 q12,q15,#26
vadd.i64 q14,q13,q13
vadd.i64 q9,q9,q12
vtrn.32 d12,d14
vshl.i64 q12,q12,#26
vtrn.32 d13,d15
vadd.i64 q0,q9,q0
vadd.i64 q4,q4,q14
vst1.8 d12,[r2,: 64]!
vshl.i64 q6,q13,#4
vsub.i64 q7,q8,q12
vshr.s64 q0,q0,#25
vadd.i64 q4,q4,q6
vadd.i64 q6,q10,q0
vshl.i64 q0,q0,#25
vadd.i64 q8,q6,q1
vadd.i64 q4,q4,q13
vshl.i64 q10,q13,#25
vadd.i64 q1,q4,q1
vsub.i64 q0,q9,q0
vshr.s64 q8,q8,#26
vsub.i64 q3,q3,q10
vtrn.32 d14,d0
vshr.s64 q1,q1,#26
vtrn.32 d15,d1
vadd.i64 q0,q11,q8
vst1.8 d14,[r2,: 64]
vshl.i64 q7,q8,#26
vadd.i64 q5,q5,q1
vtrn.32 d4,d6
vshl.i64 q1,q1,#26
vtrn.32 d5,d7
vsub.i64 q3,q6,q7
add r2,r2,#16
vsub.i64 q1,q4,q1
vst1.8 d4,[r2,: 64]
vtrn.32 d6,d0
vtrn.32 d7,d1
sub r2,r2,#8
vtrn.32 d2,d10
vtrn.32 d3,d11
vst1.8 d6,[r2,: 64]
sub r2,r2,#24
vst1.8 d2,[r2,: 64]
add r2,r3,#96
vmov.i32 q0,#0
vmov.i64 d2,#0xff
vmov.i64 d3,#0
vshr.u32 q1,q1,#7
vst1.8 {d2-d3},[r2,: 128]!
vst1.8 {d0-d1},[r2,: 128]!
vst1.8 d0,[r2,: 64]
add r2,r3,#144
vmov.i32 q0,#0
vst1.8 {d0-d1},[r2,: 128]!
vst1.8 {d0-d1},[r2,: 128]!
vst1.8 d0,[r2,: 64]
add r2,r3,#240
vmov.i32 q0,#0
vmov.i64 d2,#0xff
vmov.i64 d3,#0
vshr.u32 q1,q1,#7
vst1.8 {d2-d3},[r2,: 128]!
vst1.8 {d0-d1},[r2,: 128]!
vst1.8 d0,[r2,: 64]
add r2,r3,#48
add r6,r3,#192
vld1.8 {d0-d1},[r2,: 128]!
vld1.8 {d2-d3},[r2,: 128]!
vld1.8 {d4},[r2,: 64]
vst1.8 {d0-d1},[r6,: 128]!
vst1.8 {d2-d3},[r6,: 128]!
vst1.8 d4,[r6,: 64]
._mainloop:
mov r2,r5,LSR #3
and r6,r5,#7
ldrb r2,[r1,r2]
mov r2,r2,LSR r6
and r2,r2,#1
str r5,[sp,#488]
eor r4,r4,r2
str r2,[sp,#492]
neg r2,r4
add r4,r3,#96
add r5,r3,#192
add r6,r3,#144
vld1.8 {d8-d9},[r4,: 128]!
add r7,r3,#240
vld1.8 {d10-d11},[r5,: 128]!
veor q6,q4,q5
vld1.8 {d14-d15},[r6,: 128]!
vdup.i32 q8,r2
vld1.8 {d18-d19},[r7,: 128]!
veor q10,q7,q9
vld1.8 {d22-d23},[r4,: 128]!
vand q6,q6,q8
vld1.8 {d24-d25},[r5,: 128]!
vand q10,q10,q8
vld1.8 {d26-d27},[r6,: 128]!
veor q4,q4,q6
vld1.8 {d28-d29},[r7,: 128]!
veor q5,q5,q6
vld1.8 {d0},[r4,: 64]
veor q6,q7,q10
vld1.8 {d2},[r5,: 64]
veor q7,q9,q10
vld1.8 {d4},[r6,: 64]
veor q9,q11,q12
vld1.8 {d6},[r7,: 64]
veor q10,q0,q1
sub r2,r4,#32
vand q9,q9,q8
sub r4,r5,#32
vand q10,q10,q8
sub r5,r6,#32
veor q11,q11,q9
sub r6,r7,#32
veor q0,q0,q10
veor q9,q12,q9
veor q1,q1,q10
veor q10,q13,q14
veor q12,q2,q3
vand q10,q10,q8
vand q8,q12,q8
veor q12,q13,q10
veor q2,q2,q8
veor q10,q14,q10
veor q3,q3,q8
vadd.i32 q8,q4,q6
vsub.i32 q4,q4,q6
vst1.8 {d16-d17},[r2,: 128]!
vadd.i32 q6,q11,q12
vst1.8 {d8-d9},[r5,: 128]!
vsub.i32 q4,q11,q12
vst1.8 {d12-d13},[r2,: 128]!
vadd.i32 q6,q0,q2
vst1.8 {d8-d9},[r5,: 128]!
vsub.i32 q0,q0,q2
vst1.8 d12,[r2,: 64]
vadd.i32 q2,q5,q7
vst1.8 d0,[r5,: 64]
vsub.i32 q0,q5,q7
vst1.8 {d4-d5},[r4,: 128]!
vadd.i32 q2,q9,q10
vst1.8 {d0-d1},[r6,: 128]!
vsub.i32 q0,q9,q10
vst1.8 {d4-d5},[r4,: 128]!
vadd.i32 q2,q1,q3
vst1.8 {d0-d1},[r6,: 128]!
vsub.i32 q0,q1,q3
vst1.8 d4,[r4,: 64]
vst1.8 d0,[r6,: 64]
add r2,sp,#544
add r4,r3,#96
add r5,r3,#144
vld1.8 {d0-d1},[r2,: 128]
vld1.8 {d2-d3},[r4,: 128]!
vld1.8 {d4-d5},[r5,: 128]!
vzip.i32 q1,q2
vld1.8 {d6-d7},[r4,: 128]!
vld1.8 {d8-d9},[r5,: 128]!
vshl.i32 q5,q1,#1
vzip.i32 q3,q4
vshl.i32 q6,q2,#1
vld1.8 {d14},[r4,: 64]
vshl.i32 q8,q3,#1
vld1.8 {d15},[r5,: 64]
vshl.i32 q9,q4,#1
vmul.i32 d21,d7,d1
vtrn.32 d14,d15
vmul.i32 q11,q4,q0
vmul.i32 q0,q7,q0
vmull.s32 q12,d2,d2
vmlal.s32 q12,d11,d1
vmlal.s32 q12,d12,d0
vmlal.s32 q12,d13,d23
vmlal.s32 q12,d16,d22
vmlal.s32 q12,d7,d21
vmull.s32 q10,d2,d11
vmlal.s32 q10,d4,d1
vmlal.s32 q10,d13,d0
vmlal.s32 q10,d6,d23
vmlal.s32 q10,d17,d22
vmull.s32 q13,d10,d4
vmlal.s32 q13,d11,d3
vmlal.s32 q13,d13,d1
vmlal.s32 q13,d16,d0
vmlal.s32 q13,d17,d23
vmlal.s32 q13,d8,d22
vmull.s32 q1,d10,d5
vmlal.s32 q1,d11,d4
vmlal.s32 q1,d6,d1
vmlal.s32 q1,d17,d0
vmlal.s32 q1,d8,d23
vmull.s32 q14,d10,d6
vmlal.s32 q14,d11,d13
vmlal.s32 q14,d4,d4
vmlal.s32 q14,d17,d1
vmlal.s32 q14,d18,d0
vmlal.s32 q14,d9,d23
vmull.s32 q11,d10,d7
vmlal.s32 q11,d11,d6
vmlal.s32 q11,d12,d5
vmlal.s32 q11,d8,d1
vmlal.s32 q11,d19,d0
vmull.s32 q15,d10,d8
vmlal.s32 q15,d11,d17
vmlal.s32 q15,d12,d6
vmlal.s32 q15,d13,d5
vmlal.s32 q15,d19,d1
vmlal.s32 q15,d14,d0
vmull.s32 q2,d10,d9
vmlal.s32 q2,d11,d8
vmlal.s32 q2,d12,d7
vmlal.s32 q2,d13,d6
vmlal.s32 q2,d14,d1
vmull.s32 q0,d15,d1
vmlal.s32 q0,d10,d14
vmlal.s32 q0,d11,d19
vmlal.s32 q0,d12,d8
vmlal.s32 q0,d13,d17
vmlal.s32 q0,d6,d6
add r2,sp,#512
vld1.8 {d18-d19},[r2,: 128]
vmull.s32 q3,d16,d7
vmlal.s32 q3,d10,d15
vmlal.s32 q3,d11,d14
vmlal.s32 q3,d12,d9
vmlal.s32 q3,d13,d8
add r2,sp,#528
vld1.8 {d8-d9},[r2,: 128]
vadd.i64 q5,q12,q9
vadd.i64 q6,q15,q9
vshr.s64 q5,q5,#26
vshr.s64 q6,q6,#26
vadd.i64 q7,q10,q5
vshl.i64 q5,q5,#26
vadd.i64 q8,q7,q4
vadd.i64 q2,q2,q6
vshl.i64 q6,q6,#26
vadd.i64 q10,q2,q4
vsub.i64 q5,q12,q5
vshr.s64 q8,q8,#25
vsub.i64 q6,q15,q6
vshr.s64 q10,q10,#25
vadd.i64 q12,q13,q8
vshl.i64 q8,q8,#25
vadd.i64 q13,q12,q9
vadd.i64 q0,q0,q10
vsub.i64 q7,q7,q8
vshr.s64 q8,q13,#26
vshl.i64 q10,q10,#25
vadd.i64 q13,q0,q9
vadd.i64 q1,q1,q8
vshl.i64 q8,q8,#26
vadd.i64 q15,q1,q4
vsub.i64 q2,q2,q10
vshr.s64 q10,q13,#26
vsub.i64 q8,q12,q8
vshr.s64 q12,q15,#25
vadd.i64 q3,q3,q10
vshl.i64 q10,q10,#26
vadd.i64 q13,q3,q4
vadd.i64 q14,q14,q12
add r2,r3,#288
vshl.i64 q12,q12,#25
add r4,r3,#336
vadd.i64 q15,q14,q9
add r2,r2,#8
vsub.i64 q0,q0,q10
add r4,r4,#8
vshr.s64 q10,q13,#25
vsub.i64 q1,q1,q12
vshr.s64 q12,q15,#26
vadd.i64 q13,q10,q10
vadd.i64 q11,q11,q12
vtrn.32 d16,d2
vshl.i64 q12,q12,#26
vtrn.32 d17,d3
vadd.i64 q1,q11,q4
vadd.i64 q4,q5,q13
vst1.8 d16,[r2,: 64]!
vshl.i64 q5,q10,#4
vst1.8 d17,[r4,: 64]!
vsub.i64 q8,q14,q12
vshr.s64 q1,q1,#25
vadd.i64 q4,q4,q5
vadd.i64 q5,q6,q1
vshl.i64 q1,q1,#25
vadd.i64 q6,q5,q9
vadd.i64 q4,q4,q10
vshl.i64 q10,q10,#25
vadd.i64 q9,q4,q9
vsub.i64 q1,q11,q1
vshr.s64 q6,q6,#26
vsub.i64 q3,q3,q10
vtrn.32 d16,d2
vshr.s64 q9,q9,#26
vtrn.32 d17,d3
vadd.i64 q1,q2,q6
vst1.8 d16,[r2,: 64]
vshl.i64 q2,q6,#26
vst1.8 d17,[r4,: 64]
vadd.i64 q6,q7,q9
vtrn.32 d0,d6
vshl.i64 q7,q9,#26
vtrn.32 d1,d7
vsub.i64 q2,q5,q2
add r2,r2,#16
vsub.i64 q3,q4,q7
vst1.8 d0,[r2,: 64]
add r4,r4,#16
vst1.8 d1,[r4,: 64]
vtrn.32 d4,d2
vtrn.32 d5,d3
sub r2,r2,#8
sub r4,r4,#8
vtrn.32 d6,d12
vtrn.32 d7,d13
vst1.8 d4,[r2,: 64]
vst1.8 d5,[r4,: 64]
sub r2,r2,#24
sub r4,r4,#24
vst1.8 d6,[r2,: 64]
vst1.8 d7,[r4,: 64]
add r2,r3,#240
add r4,r3,#96
vld1.8 {d0-d1},[r4,: 128]!
vld1.8 {d2-d3},[r4,: 128]!
vld1.8 {d4},[r4,: 64]
add r4,r3,#144
vld1.8 {d6-d7},[r4,: 128]!
vtrn.32 q0,q3
vld1.8 {d8-d9},[r4,: 128]!
vshl.i32 q5,q0,#4
vtrn.32 q1,q4
vshl.i32 q6,q3,#4
vadd.i32 q5,q5,q0
vadd.i32 q6,q6,q3
vshl.i32 q7,q1,#4
vld1.8 {d5},[r4,: 64]
vshl.i32 q8,q4,#4
vtrn.32 d4,d5
vadd.i32 q7,q7,q1
vadd.i32 q8,q8,q4
vld1.8 {d18-d19},[r2,: 128]!
vshl.i32 q10,q2,#4
vld1.8 {d22-d23},[r2,: 128]!
vadd.i32 q10,q10,q2
vld1.8 {d24},[r2,: 64]
vadd.i32 q5,q5,q0
add r2,r3,#192
vld1.8 {d26-d27},[r2,: 128]!
vadd.i32 q6,q6,q3
vld1.8 {d28-d29},[r2,: 128]!
vadd.i32 q8,q8,q4
vld1.8 {d25},[r2,: 64]
vadd.i32 q10,q10,q2
vtrn.32 q9,q13
vadd.i32 q7,q7,q1
vadd.i32 q5,q5,q0
vtrn.32 q11,q14
vadd.i32 q6,q6,q3
add r2,sp,#560
vadd.i32 q10,q10,q2
vtrn.32 d24,d25
vst1.8 {d12-d13},[r2,: 128]
vshl.i32 q6,q13,#1
add r2,sp,#576
vst1.8 {d20-d21},[r2,: 128]
vshl.i32 q10,q14,#1
add r2,sp,#592
vst1.8 {d12-d13},[r2,: 128]
vshl.i32 q15,q12,#1
vadd.i32 q8,q8,q4
vext.32 d10,d31,d30,#0
vadd.i32 q7,q7,q1
add r2,sp,#608
vst1.8 {d16-d17},[r2,: 128]
vmull.s32 q8,d18,d5
vmlal.s32 q8,d26,d4
vmlal.s32 q8,d19,d9
vmlal.s32 q8,d27,d3
vmlal.s32 q8,d22,d8
vmlal.s32 q8,d28,d2
vmlal.s32 q8,d23,d7
vmlal.s32 q8,d29,d1
vmlal.s32 q8,d24,d6
vmlal.s32 q8,d25,d0
add r2,sp,#624
vst1.8 {d14-d15},[r2,: 128]
vmull.s32 q2,d18,d4
vmlal.s32 q2,d12,d9
vmlal.s32 q2,d13,d8
vmlal.s32 q2,d19,d3
vmlal.s32 q2,d22,d2
vmlal.s32 q2,d23,d1
vmlal.s32 q2,d24,d0
add r2,sp,#640
vst1.8 {d20-d21},[r2,: 128]
vmull.s32 q7,d18,d9
vmlal.s32 q7,d26,d3
vmlal.s32 q7,d19,d8
vmlal.s32 q7,d27,d2
vmlal.s32 q7,d22,d7
vmlal.s32 q7,d28,d1
vmlal.s32 q7,d23,d6
vmlal.s32 q7,d29,d0
add r2,sp,#656
vst1.8 {d10-d11},[r2,: 128]
vmull.s32 q5,d18,d3
vmlal.s32 q5,d19,d2
vmlal.s32 q5,d22,d1
vmlal.s32 q5,d23,d0
vmlal.s32 q5,d12,d8
add r2,sp,#672
vst1.8 {d16-d17},[r2,: 128]
vmull.s32 q4,d18,d8
vmlal.s32 q4,d26,d2
vmlal.s32 q4,d19,d7
vmlal.s32 q4,d27,d1
vmlal.s32 q4,d22,d6
vmlal.s32 q4,d28,d0
vmull.s32 q8,d18,d7
vmlal.s32 q8,d26,d1
vmlal.s32 q8,d19,d6
vmlal.s32 q8,d27,d0
add r2,sp,#576
vld1.8 {d20-d21},[r2,: 128]
vmlal.s32 q7,d24,d21
vmlal.s32 q7,d25,d20
vmlal.s32 q4,d23,d21
vmlal.s32 q4,d29,d20
vmlal.s32 q8,d22,d21
vmlal.s32 q8,d28,d20
vmlal.s32 q5,d24,d20
add r2,sp,#576
vst1.8 {d14-d15},[r2,: 128]
vmull.s32 q7,d18,d6
vmlal.s32 q7,d26,d0
add r2,sp,#656
vld1.8 {d30-d31},[r2,: 128]
vmlal.s32 q2,d30,d21
vmlal.s32 q7,d19,d21
vmlal.s32 q7,d27,d20
add r2,sp,#624
vld1.8 {d26-d27},[r2,: 128]
vmlal.s32 q4,d25,d27
vmlal.s32 q8,d29,d27
vmlal.s32 q8,d25,d26
vmlal.s32 q7,d28,d27
vmlal.s32 q7,d29,d26
add r2,sp,#608
vld1.8 {d28-d29},[r2,: 128]
vmlal.s32 q4,d24,d29
vmlal.s32 q8,d23,d29
vmlal.s32 q8,d24,d28
vmlal.s32 q7,d22,d29
vmlal.s32 q7,d23,d28
add r2,sp,#608
vst1.8 {d8-d9},[r2,: 128]
add r2,sp,#560
vld1.8 {d8-d9},[r2,: 128]
vmlal.s32 q7,d24,d9
vmlal.s32 q7,d25,d31
vmull.s32 q1,d18,d2
vmlal.s32 q1,d19,d1
vmlal.s32 q1,d22,d0
vmlal.s32 q1,d24,d27
vmlal.s32 q1,d23,d20
vmlal.s32 q1,d12,d7
vmlal.s32 q1,d13,d6
vmull.s32 q6,d18,d1
vmlal.s32 q6,d19,d0
vmlal.s32 q6,d23,d27
vmlal.s32 q6,d22,d20
vmlal.s32 q6,d24,d26
vmull.s32 q0,d18,d0
vmlal.s32 q0,d22,d27
vmlal.s32 q0,d23,d26
vmlal.s32 q0,d24,d31
vmlal.s32 q0,d19,d20
add r2,sp,#640
vld1.8 {d18-d19},[r2,: 128]
vmlal.s32 q2,d18,d7
vmlal.s32 q2,d19,d6
vmlal.s32 q5,d18,d6
vmlal.s32 q5,d19,d21
vmlal.s32 q1,d18,d21
vmlal.s32 q1,d19,d29
vmlal.s32 q0,d18,d28
vmlal.s32 q0,d19,d9
vmlal.s32 q6,d18,d29
vmlal.s32 q6,d19,d28
add r2,sp,#592
vld1.8 {d18-d19},[r2,: 128]
add r2,sp,#512
vld1.8 {d22-d23},[r2,: 128]
vmlal.s32 q5,d19,d7
vmlal.s32 q0,d18,d21
vmlal.s32 q0,d19,d29
vmlal.s32 q6,d18,d6
add r2,sp,#528
vld1.8 {d6-d7},[r2,: 128]
vmlal.s32 q6,d19,d21
add r2,sp,#576
vld1.8 {d18-d19},[r2,: 128]
vmlal.s32 q0,d30,d8
add r2,sp,#672
vld1.8 {d20-d21},[r2,: 128]
vmlal.s32 q5,d30,d29
add r2,sp,#608
vld1.8 {d24-d25},[r2,: 128]
vmlal.s32 q1,d30,d28
vadd.i64 q13,q0,q11
vadd.i64 q14,q5,q11
vmlal.s32 q6,d30,d9
vshr.s64 q4,q13,#26
vshr.s64 q13,q14,#26
vadd.i64 q7,q7,q4
vshl.i64 q4,q4,#26
vadd.i64 q14,q7,q3
vadd.i64 q9,q9,q13
vshl.i64 q13,q13,#26
vadd.i64 q15,q9,q3
vsub.i64 q0,q0,q4
vshr.s64 q4,q14,#25
vsub.i64 q5,q5,q13
vshr.s64 q13,q15,#25
vadd.i64 q6,q6,q4
vshl.i64 q4,q4,#25
vadd.i64 q14,q6,q11
vadd.i64 q2,q2,q13
vsub.i64 q4,q7,q4
vshr.s64 q7,q14,#26
vshl.i64 q13,q13,#25
vadd.i64 q14,q2,q11
vadd.i64 q8,q8,q7
vshl.i64 q7,q7,#26
vadd.i64 q15,q8,q3
vsub.i64 q9,q9,q13
vshr.s64 q13,q14,#26
vsub.i64 q6,q6,q7
vshr.s64 q7,q15,#25
vadd.i64 q10,q10,q13
vshl.i64 q13,q13,#26
vadd.i64 q14,q10,q3
vadd.i64 q1,q1,q7
add r2,r3,#144
vshl.i64 q7,q7,#25
add r4,r3,#96
vadd.i64 q15,q1,q11
add r2,r2,#8
vsub.i64 q2,q2,q13
add r4,r4,#8
vshr.s64 q13,q14,#25
vsub.i64 q7,q8,q7
vshr.s64 q8,q15,#26
vadd.i64 q14,q13,q13
vadd.i64 q12,q12,q8
vtrn.32 d12,d14
vshl.i64 q8,q8,#26
vtrn.32 d13,d15
vadd.i64 q3,q12,q3
vadd.i64 q0,q0,q14
vst1.8 d12,[r2,: 64]!
vshl.i64 q7,q13,#4
vst1.8 d13,[r4,: 64]!
vsub.i64 q1,q1,q8
vshr.s64 q3,q3,#25
vadd.i64 q0,q0,q7
vadd.i64 q5,q5,q3
vshl.i64 q3,q3,#25
vadd.i64 q6,q5,q11
vadd.i64 q0,q0,q13
vshl.i64 q7,q13,#25
vadd.i64 q8,q0,q11
vsub.i64 q3,q12,q3
vshr.s64 q6,q6,#26
vsub.i64 q7,q10,q7
vtrn.32 d2,d6
vshr.s64 q8,q8,#26
vtrn.32 d3,d7
vadd.i64 q3,q9,q6
vst1.8 d2,[r2,: 64]
vshl.i64 q6,q6,#26
vst1.8 d3,[r4,: 64]
vadd.i64 q1,q4,q8
vtrn.32 d4,d14
vshl.i64 q4,q8,#26
vtrn.32 d5,d15
vsub.i64 q5,q5,q6
add r2,r2,#16
vsub.i64 q0,q0,q4
vst1.8 d4,[r2,: 64]
add r4,r4,#16
vst1.8 d5,[r4,: 64]
vtrn.32 d10,d6
vtrn.32 d11,d7
sub r2,r2,#8
sub r4,r4,#8
vtrn.32 d0,d2
vtrn.32 d1,d3
vst1.8 d10,[r2,: 64]
vst1.8 d11,[r4,: 64]
sub r2,r2,#24
sub r4,r4,#24
vst1.8 d0,[r2,: 64]
vst1.8 d1,[r4,: 64]
add r2,r3,#288
add r4,r3,#336
vld1.8 {d0-d1},[r2,: 128]!
vld1.8 {d2-d3},[r4,: 128]!
vsub.i32 q0,q0,q1
vld1.8 {d2-d3},[r2,: 128]!
vld1.8 {d4-d5},[r4,: 128]!
vsub.i32 q1,q1,q2
add r5,r3,#240
vld1.8 {d4},[r2,: 64]
vld1.8 {d6},[r4,: 64]
vsub.i32 q2,q2,q3
vst1.8 {d0-d1},[r5,: 128]!
vst1.8 {d2-d3},[r5,: 128]!
vst1.8 d4,[r5,: 64]
add r2,r3,#144
add r4,r3,#96
add r5,r3,#144
add r6,r3,#192
vld1.8 {d0-d1},[r2,: 128]!
vld1.8 {d2-d3},[r4,: 128]!
vsub.i32 q2,q0,q1
vadd.i32 q0,q0,q1
vld1.8 {d2-d3},[r2,: 128]!
vld1.8 {d6-d7},[r4,: 128]!
vsub.i32 q4,q1,q3
vadd.i32 q1,q1,q3
vld1.8 {d6},[r2,: 64]
vld1.8 {d10},[r4,: 64]
vsub.i32 q6,q3,q5
vadd.i32 q3,q3,q5
vst1.8 {d4-d5},[r5,: 128]!
vst1.8 {d0-d1},[r6,: 128]!
vst1.8 {d8-d9},[r5,: 128]!
vst1.8 {d2-d3},[r6,: 128]!
vst1.8 d12,[r5,: 64]
vst1.8 d6,[r6,: 64]
add r2,r3,#0
add r4,r3,#240
vld1.8 {d0-d1},[r4,: 128]!
vld1.8 {d2-d3},[r4,: 128]!
vld1.8 {d4},[r4,: 64]
add r4,r3,#336
vld1.8 {d6-d7},[r4,: 128]!
vtrn.32 q0,q3
vld1.8 {d8-d9},[r4,: 128]!
vshl.i32 q5,q0,#4
vtrn.32 q1,q4
vshl.i32 q6,q3,#4
vadd.i32 q5,q5,q0
vadd.i32 q6,q6,q3
vshl.i32 q7,q1,#4
vld1.8 {d5},[r4,: 64]
vshl.i32 q8,q4,#4
vtrn.32 d4,d5
vadd.i32 q7,q7,q1
vadd.i32 q8,q8,q4
vld1.8 {d18-d19},[r2,: 128]!
vshl.i32 q10,q2,#4
vld1.8 {d22-d23},[r2,: 128]!
vadd.i32 q10,q10,q2
vld1.8 {d24},[r2,: 64]
vadd.i32 q5,q5,q0
add r2,r3,#288
vld1.8 {d26-d27},[r2,: 128]!
vadd.i32 q6,q6,q3
vld1.8 {d28-d29},[r2,: 128]!
vadd.i32 q8,q8,q4
vld1.8 {d25},[r2,: 64]
vadd.i32 q10,q10,q2
vtrn.32 q9,q13
vadd.i32 q7,q7,q1
vadd.i32 q5,q5,q0
vtrn.32 q11,q14
vadd.i32 q6,q6,q3
add r2,sp,#560
vadd.i32 q10,q10,q2
vtrn.32 d24,d25
vst1.8 {d12-d13},[r2,: 128]
vshl.i32 q6,q13,#1
add r2,sp,#576
vst1.8 {d20-d21},[r2,: 128]
vshl.i32 q10,q14,#1
add r2,sp,#592
vst1.8 {d12-d13},[r2,: 128]
vshl.i32 q15,q12,#1
vadd.i32 q8,q8,q4
vext.32 d10,d31,d30,#0
vadd.i32 q7,q7,q1
add r2,sp,#608
vst1.8 {d16-d17},[r2,: 128]
vmull.s32 q8,d18,d5
vmlal.s32 q8,d26,d4
vmlal.s32 q8,d19,d9
vmlal.s32 q8,d27,d3
vmlal.s32 q8,d22,d8
vmlal.s32 q8,d28,d2
vmlal.s32 q8,d23,d7
vmlal.s32 q8,d29,d1
vmlal.s32 q8,d24,d6
vmlal.s32 q8,d25,d0
add r2,sp,#624
vst1.8 {d14-d15},[r2,: 128]
vmull.s32 q2,d18,d4
vmlal.s32 q2,d12,d9
vmlal.s32 q2,d13,d8
vmlal.s32 q2,d19,d3
vmlal.s32 q2,d22,d2
vmlal.s32 q2,d23,d1
vmlal.s32 q2,d24,d0
add r2,sp,#640
vst1.8 {d20-d21},[r2,: 128]
vmull.s32 q7,d18,d9
vmlal.s32 q7,d26,d3
vmlal.s32 q7,d19,d8
vmlal.s32 q7,d27,d2
vmlal.s32 q7,d22,d7
vmlal.s32 q7,d28,d1
vmlal.s32 q7,d23,d6
vmlal.s32 q7,d29,d0
add r2,sp,#656
vst1.8 {d10-d11},[r2,: 128]
vmull.s32 q5,d18,d3
vmlal.s32 q5,d19,d2
vmlal.s32 q5,d22,d1
vmlal.s32 q5,d23,d0
vmlal.s32 q5,d12,d8
add r2,sp,#672
vst1.8 {d16-d17},[r2,: 128]
vmull.s32 q4,d18,d8
vmlal.s32 q4,d26,d2
vmlal.s32 q4,d19,d7
vmlal.s32 q4,d27,d1
vmlal.s32 q4,d22,d6
vmlal.s32 q4,d28,d0
vmull.s32 q8,d18,d7
vmlal.s32 q8,d26,d1
vmlal.s32 q8,d19,d6
vmlal.s32 q8,d27,d0
add r2,sp,#576
vld1.8 {d20-d21},[r2,: 128]
vmlal.s32 q7,d24,d21
vmlal.s32 q7,d25,d20
vmlal.s32 q4,d23,d21
vmlal.s32 q4,d29,d20
vmlal.s32 q8,d22,d21
vmlal.s32 q8,d28,d20
vmlal.s32 q5,d24,d20
add r2,sp,#576
vst1.8 {d14-d15},[r2,: 128]
vmull.s32 q7,d18,d6
vmlal.s32 q7,d26,d0
add r2,sp,#656
vld1.8 {d30-d31},[r2,: 128]
vmlal.s32 q2,d30,d21
vmlal.s32 q7,d19,d21
vmlal.s32 q7,d27,d20
add r2,sp,#624
vld1.8 {d26-d27},[r2,: 128]
vmlal.s32 q4,d25,d27
vmlal.s32 q8,d29,d27
vmlal.s32 q8,d25,d26
vmlal.s32 q7,d28,d27
vmlal.s32 q7,d29,d26
add r2,sp,#608
vld1.8 {d28-d29},[r2,: 128]
vmlal.s32 q4,d24,d29
vmlal.s32 q8,d23,d29
vmlal.s32 q8,d24,d28
vmlal.s32 q7,d22,d29
vmlal.s32 q7,d23,d28
add r2,sp,#608
vst1.8 {d8-d9},[r2,: 128]
add r2,sp,#560
vld1.8 {d8-d9},[r2,: 128]
vmlal.s32 q7,d24,d9
vmlal.s32 q7,d25,d31
vmull.s32 q1,d18,d2
vmlal.s32 q1,d19,d1
vmlal.s32 q1,d22,d0
vmlal.s32 q1,d24,d27
vmlal.s32 q1,d23,d20
vmlal.s32 q1,d12,d7
vmlal.s32 q1,d13,d6
vmull.s32 q6,d18,d1
vmlal.s32 q6,d19,d0
vmlal.s32 q6,d23,d27
vmlal.s32 q6,d22,d20
vmlal.s32 q6,d24,d26
vmull.s32 q0,d18,d0
vmlal.s32 q0,d22,d27
vmlal.s32 q0,d23,d26
vmlal.s32 q0,d24,d31
vmlal.s32 q0,d19,d20
add r2,sp,#640
vld1.8 {d18-d19},[r2,: 128]
vmlal.s32 q2,d18,d7
vmlal.s32 q2,d19,d6
vmlal.s32 q5,d18,d6
vmlal.s32 q5,d19,d21
vmlal.s32 q1,d18,d21
vmlal.s32 q1,d19,d29
vmlal.s32 q0,d18,d28
vmlal.s32 q0,d19,d9
vmlal.s32 q6,d18,d29
vmlal.s32 q6,d19,d28
add r2,sp,#592
vld1.8 {d18-d19},[r2,: 128]
add r2,sp,#512
vld1.8 {d22-d23},[r2,: 128]
vmlal.s32 q5,d19,d7
vmlal.s32 q0,d18,d21
vmlal.s32 q0,d19,d29
vmlal.s32 q6,d18,d6
add r2,sp,#528
vld1.8 {d6-d7},[r2,: 128]
vmlal.s32 q6,d19,d21
add r2,sp,#576
vld1.8 {d18-d19},[r2,: 128]
vmlal.s32 q0,d30,d8
add r2,sp,#672
vld1.8 {d20-d21},[r2,: 128]
vmlal.s32 q5,d30,d29
add r2,sp,#608
vld1.8 {d24-d25},[r2,: 128]
vmlal.s32 q1,d30,d28
vadd.i64 q13,q0,q11
vadd.i64 q14,q5,q11
vmlal.s32 q6,d30,d9
vshr.s64 q4,q13,#26
vshr.s64 q13,q14,#26
vadd.i64 q7,q7,q4
vshl.i64 q4,q4,#26
vadd.i64 q14,q7,q3
vadd.i64 q9,q9,q13
vshl.i64 q13,q13,#26
vadd.i64 q15,q9,q3
vsub.i64 q0,q0,q4
vshr.s64 q4,q14,#25
vsub.i64 q5,q5,q13
vshr.s64 q13,q15,#25
vadd.i64 q6,q6,q4
vshl.i64 q4,q4,#25
vadd.i64 q14,q6,q11
vadd.i64 q2,q2,q13
vsub.i64 q4,q7,q4
vshr.s64 q7,q14,#26
vshl.i64 q13,q13,#25
vadd.i64 q14,q2,q11
vadd.i64 q8,q8,q7
vshl.i64 q7,q7,#26
vadd.i64 q15,q8,q3
vsub.i64 q9,q9,q13
vshr.s64 q13,q14,#26
vsub.i64 q6,q6,q7
vshr.s64 q7,q15,#25
vadd.i64 q10,q10,q13
vshl.i64 q13,q13,#26
vadd.i64 q14,q10,q3
vadd.i64 q1,q1,q7
add r2,r3,#288
vshl.i64 q7,q7,#25
add r4,r3,#96
vadd.i64 q15,q1,q11
add r2,r2,#8
vsub.i64 q2,q2,q13
add r4,r4,#8
vshr.s64 q13,q14,#25
vsub.i64 q7,q8,q7
vshr.s64 q8,q15,#26
vadd.i64 q14,q13,q13
vadd.i64 q12,q12,q8
vtrn.32 d12,d14
vshl.i64 q8,q8,#26
vtrn.32 d13,d15
vadd.i64 q3,q12,q3
vadd.i64 q0,q0,q14
vst1.8 d12,[r2,: 64]!
vshl.i64 q7,q13,#4
vst1.8 d13,[r4,: 64]!
vsub.i64 q1,q1,q8
vshr.s64 q3,q3,#25
vadd.i64 q0,q0,q7
vadd.i64 q5,q5,q3
vshl.i64 q3,q3,#25
vadd.i64 q6,q5,q11
vadd.i64 q0,q0,q13
vshl.i64 q7,q13,#25
vadd.i64 q8,q0,q11
vsub.i64 q3,q12,q3
vshr.s64 q6,q6,#26
vsub.i64 q7,q10,q7
vtrn.32 d2,d6
vshr.s64 q8,q8,#26
vtrn.32 d3,d7
vadd.i64 q3,q9,q6
vst1.8 d2,[r2,: 64]
vshl.i64 q6,q6,#26
vst1.8 d3,[r4,: 64]
vadd.i64 q1,q4,q8
vtrn.32 d4,d14
vshl.i64 q4,q8,#26
vtrn.32 d5,d15
vsub.i64 q5,q5,q6
add r2,r2,#16
vsub.i64 q0,q0,q4
vst1.8 d4,[r2,: 64]
add r4,r4,#16
vst1.8 d5,[r4,: 64]
vtrn.32 d10,d6
vtrn.32 d11,d7
sub r2,r2,#8
sub r4,r4,#8
vtrn.32 d0,d2
vtrn.32 d1,d3
vst1.8 d10,[r2,: 64]
vst1.8 d11,[r4,: 64]
sub r2,r2,#24
sub r4,r4,#24
vst1.8 d0,[r2,: 64]
vst1.8 d1,[r4,: 64]
add r2,sp,#544
add r4,r3,#144
add r5,r3,#192
vld1.8 {d0-d1},[r2,: 128]
vld1.8 {d2-d3},[r4,: 128]!
vld1.8 {d4-d5},[r5,: 128]!
vzip.i32 q1,q2
vld1.8 {d6-d7},[r4,: 128]!
vld1.8 {d8-d9},[r5,: 128]!
vshl.i32 q5,q1,#1
vzip.i32 q3,q4
vshl.i32 q6,q2,#1
vld1.8 {d14},[r4,: 64]
vshl.i32 q8,q3,#1
vld1.8 {d15},[r5,: 64]
vshl.i32 q9,q4,#1
vmul.i32 d21,d7,d1
vtrn.32 d14,d15
vmul.i32 q11,q4,q0
vmul.i32 q0,q7,q0
vmull.s32 q12,d2,d2
vmlal.s32 q12,d11,d1
vmlal.s32 q12,d12,d0
vmlal.s32 q12,d13,d23
vmlal.s32 q12,d16,d22
vmlal.s32 q12,d7,d21
vmull.s32 q10,d2,d11
vmlal.s32 q10,d4,d1
vmlal.s32 q10,d13,d0
vmlal.s32 q10,d6,d23
vmlal.s32 q10,d17,d22
vmull.s32 q13,d10,d4
vmlal.s32 q13,d11,d3
vmlal.s32 q13,d13,d1
vmlal.s32 q13,d16,d0
vmlal.s32 q13,d17,d23
vmlal.s32 q13,d8,d22
vmull.s32 q1,d10,d5
vmlal.s32 q1,d11,d4
vmlal.s32 q1,d6,d1
vmlal.s32 q1,d17,d0
vmlal.s32 q1,d8,d23
vmull.s32 q14,d10,d6
vmlal.s32 q14,d11,d13
vmlal.s32 q14,d4,d4
vmlal.s32 q14,d17,d1
vmlal.s32 q14,d18,d0
vmlal.s32 q14,d9,d23
vmull.s32 q11,d10,d7
vmlal.s32 q11,d11,d6
vmlal.s32 q11,d12,d5
vmlal.s32 q11,d8,d1
vmlal.s32 q11,d19,d0
vmull.s32 q15,d10,d8
vmlal.s32 q15,d11,d17
vmlal.s32 q15,d12,d6
vmlal.s32 q15,d13,d5
vmlal.s32 q15,d19,d1
vmlal.s32 q15,d14,d0
vmull.s32 q2,d10,d9
vmlal.s32 q2,d11,d8
vmlal.s32 q2,d12,d7
vmlal.s32 q2,d13,d6
vmlal.s32 q2,d14,d1
vmull.s32 q0,d15,d1
vmlal.s32 q0,d10,d14
vmlal.s32 q0,d11,d19
vmlal.s32 q0,d12,d8
vmlal.s32 q0,d13,d17
vmlal.s32 q0,d6,d6
add r2,sp,#512
vld1.8 {d18-d19},[r2,: 128]
vmull.s32 q3,d16,d7
vmlal.s32 q3,d10,d15
vmlal.s32 q3,d11,d14
vmlal.s32 q3,d12,d9
vmlal.s32 q3,d13,d8
add r2,sp,#528
vld1.8 {d8-d9},[r2,: 128]
vadd.i64 q5,q12,q9
vadd.i64 q6,q15,q9
vshr.s64 q5,q5,#26
vshr.s64 q6,q6,#26
vadd.i64 q7,q10,q5
vshl.i64 q5,q5,#26
vadd.i64 q8,q7,q4
vadd.i64 q2,q2,q6
vshl.i64 q6,q6,#26
vadd.i64 q10,q2,q4
vsub.i64 q5,q12,q5
vshr.s64 q8,q8,#25
vsub.i64 q6,q15,q6
vshr.s64 q10,q10,#25
vadd.i64 q12,q13,q8
vshl.i64 q8,q8,#25
vadd.i64 q13,q12,q9
vadd.i64 q0,q0,q10
vsub.i64 q7,q7,q8
vshr.s64 q8,q13,#26
vshl.i64 q10,q10,#25
vadd.i64 q13,q0,q9
vadd.i64 q1,q1,q8
vshl.i64 q8,q8,#26
vadd.i64 q15,q1,q4
vsub.i64 q2,q2,q10
vshr.s64 q10,q13,#26
vsub.i64 q8,q12,q8
vshr.s64 q12,q15,#25
vadd.i64 q3,q3,q10
vshl.i64 q10,q10,#26
vadd.i64 q13,q3,q4
vadd.i64 q14,q14,q12
add r2,r3,#144
vshl.i64 q12,q12,#25
add r4,r3,#192
vadd.i64 q15,q14,q9
add r2,r2,#8
vsub.i64 q0,q0,q10
add r4,r4,#8
vshr.s64 q10,q13,#25
vsub.i64 q1,q1,q12
vshr.s64 q12,q15,#26
vadd.i64 q13,q10,q10
vadd.i64 q11,q11,q12
vtrn.32 d16,d2
vshl.i64 q12,q12,#26
vtrn.32 d17,d3
vadd.i64 q1,q11,q4
vadd.i64 q4,q5,q13
vst1.8 d16,[r2,: 64]!
vshl.i64 q5,q10,#4
vst1.8 d17,[r4,: 64]!
vsub.i64 q8,q14,q12
vshr.s64 q1,q1,#25
vadd.i64 q4,q4,q5
vadd.i64 q5,q6,q1
vshl.i64 q1,q1,#25
vadd.i64 q6,q5,q9
vadd.i64 q4,q4,q10
vshl.i64 q10,q10,#25
vadd.i64 q9,q4,q9
vsub.i64 q1,q11,q1
vshr.s64 q6,q6,#26
vsub.i64 q3,q3,q10
vtrn.32 d16,d2
vshr.s64 q9,q9,#26
vtrn.32 d17,d3
vadd.i64 q1,q2,q6
vst1.8 d16,[r2,: 64]
vshl.i64 q2,q6,#26
vst1.8 d17,[r4,: 64]
vadd.i64 q6,q7,q9
vtrn.32 d0,d6
vshl.i64 q7,q9,#26
vtrn.32 d1,d7
vsub.i64 q2,q5,q2
add r2,r2,#16
vsub.i64 q3,q4,q7
vst1.8 d0,[r2,: 64]
add r4,r4,#16
vst1.8 d1,[r4,: 64]
vtrn.32 d4,d2
vtrn.32 d5,d3
sub r2,r2,#8
sub r4,r4,#8
vtrn.32 d6,d12
vtrn.32 d7,d13
vst1.8 d4,[r2,: 64]
vst1.8 d5,[r4,: 64]
sub r2,r2,#24
sub r4,r4,#24
vst1.8 d6,[r2,: 64]
vst1.8 d7,[r4,: 64]
add r2,r3,#336
add r4,r3,#288
vld1.8 {d0-d1},[r2,: 128]!
vld1.8 {d2-d3},[r4,: 128]!
vadd.i32 q0,q0,q1
vld1.8 {d2-d3},[r2,: 128]!
vld1.8 {d4-d5},[r4,: 128]!
vadd.i32 q1,q1,q2
add r5,r3,#288
vld1.8 {d4},[r2,: 64]
vld1.8 {d6},[r4,: 64]
vadd.i32 q2,q2,q3
vst1.8 {d0-d1},[r5,: 128]!
vst1.8 {d2-d3},[r5,: 128]!
vst1.8 d4,[r5,: 64]
add r2,r3,#48
add r4,r3,#144
vld1.8 {d0-d1},[r4,: 128]!
vld1.8 {d2-d3},[r4,: 128]!
vld1.8 {d4},[r4,: 64]
add r4,r3,#288
vld1.8 {d6-d7},[r4,: 128]!
vtrn.32 q0,q3
vld1.8 {d8-d9},[r4,: 128]!
vshl.i32 q5,q0,#4
vtrn.32 q1,q4
vshl.i32 q6,q3,#4
vadd.i32 q5,q5,q0
vadd.i32 q6,q6,q3
vshl.i32 q7,q1,#4
vld1.8 {d5},[r4,: 64]
vshl.i32 q8,q4,#4
vtrn.32 d4,d5
vadd.i32 q7,q7,q1
vadd.i32 q8,q8,q4
vld1.8 {d18-d19},[r2,: 128]!
vshl.i32 q10,q2,#4
vld1.8 {d22-d23},[r2,: 128]!
vadd.i32 q10,q10,q2
vld1.8 {d24},[r2,: 64]
vadd.i32 q5,q5,q0
add r2,r3,#240
vld1.8 {d26-d27},[r2,: 128]!
vadd.i32 q6,q6,q3
vld1.8 {d28-d29},[r2,: 128]!
vadd.i32 q8,q8,q4
vld1.8 {d25},[r2,: 64]
vadd.i32 q10,q10,q2
vtrn.32 q9,q13
vadd.i32 q7,q7,q1
vadd.i32 q5,q5,q0
vtrn.32 q11,q14
vadd.i32 q6,q6,q3
add r2,sp,#560
vadd.i32 q10,q10,q2
vtrn.32 d24,d25
vst1.8 {d12-d13},[r2,: 128]
vshl.i32 q6,q13,#1
add r2,sp,#576
vst1.8 {d20-d21},[r2,: 128]
vshl.i32 q10,q14,#1
add r2,sp,#592
vst1.8 {d12-d13},[r2,: 128]
vshl.i32 q15,q12,#1
vadd.i32 q8,q8,q4
vext.32 d10,d31,d30,#0
vadd.i32 q7,q7,q1
add r2,sp,#608
vst1.8 {d16-d17},[r2,: 128]
vmull.s32 q8,d18,d5
vmlal.s32 q8,d26,d4
vmlal.s32 q8,d19,d9
vmlal.s32 q8,d27,d3
vmlal.s32 q8,d22,d8
vmlal.s32 q8,d28,d2
vmlal.s32 q8,d23,d7
vmlal.s32 q8,d29,d1
vmlal.s32 q8,d24,d6
vmlal.s32 q8,d25,d0
add r2,sp,#624
vst1.8 {d14-d15},[r2,: 128]
vmull.s32 q2,d18,d4
vmlal.s32 q2,d12,d9
vmlal.s32 q2,d13,d8
vmlal.s32 q2,d19,d3
vmlal.s32 q2,d22,d2
vmlal.s32 q2,d23,d1
vmlal.s32 q2,d24,d0
add r2,sp,#640
vst1.8 {d20-d21},[r2,: 128]
vmull.s32 q7,d18,d9
vmlal.s32 q7,d26,d3
vmlal.s32 q7,d19,d8
vmlal.s32 q7,d27,d2
vmlal.s32 q7,d22,d7
vmlal.s32 q7,d28,d1
vmlal.s32 q7,d23,d6
vmlal.s32 q7,d29,d0
add r2,sp,#656
vst1.8 {d10-d11},[r2,: 128]
vmull.s32 q5,d18,d3
vmlal.s32 q5,d19,d2
vmlal.s32 q5,d22,d1
vmlal.s32 q5,d23,d0
vmlal.s32 q5,d12,d8
add r2,sp,#672
vst1.8 {d16-d17},[r2,: 128]
vmull.s32 q4,d18,d8
vmlal.s32 q4,d26,d2
vmlal.s32 q4,d19,d7
vmlal.s32 q4,d27,d1
vmlal.s32 q4,d22,d6
vmlal.s32 q4,d28,d0
vmull.s32 q8,d18,d7
vmlal.s32 q8,d26,d1
vmlal.s32 q8,d19,d6
vmlal.s32 q8,d27,d0
add r2,sp,#576
vld1.8 {d20-d21},[r2,: 128]
vmlal.s32 q7,d24,d21
vmlal.s32 q7,d25,d20
vmlal.s32 q4,d23,d21
vmlal.s32 q4,d29,d20
vmlal.s32 q8,d22,d21
vmlal.s32 q8,d28,d20
vmlal.s32 q5,d24,d20
add r2,sp,#576
vst1.8 {d14-d15},[r2,: 128]
vmull.s32 q7,d18,d6
vmlal.s32 q7,d26,d0
add r2,sp,#656
vld1.8 {d30-d31},[r2,: 128]
vmlal.s32 q2,d30,d21
vmlal.s32 q7,d19,d21
vmlal.s32 q7,d27,d20
add r2,sp,#624
vld1.8 {d26-d27},[r2,: 128]
vmlal.s32 q4,d25,d27
vmlal.s32 q8,d29,d27
vmlal.s32 q8,d25,d26
vmlal.s32 q7,d28,d27
vmlal.s32 q7,d29,d26
add r2,sp,#608
vld1.8 {d28-d29},[r2,: 128]
vmlal.s32 q4,d24,d29
vmlal.s32 q8,d23,d29
vmlal.s32 q8,d24,d28
vmlal.s32 q7,d22,d29
vmlal.s32 q7,d23,d28
add r2,sp,#608
vst1.8 {d8-d9},[r2,: 128]
add r2,sp,#560
vld1.8 {d8-d9},[r2,: 128]
vmlal.s32 q7,d24,d9
vmlal.s32 q7,d25,d31
vmull.s32 q1,d18,d2
vmlal.s32 q1,d19,d1
vmlal.s32 q1,d22,d0
vmlal.s32 q1,d24,d27
vmlal.s32 q1,d23,d20
vmlal.s32 q1,d12,d7
vmlal.s32 q1,d13,d6
vmull.s32 q6,d18,d1
vmlal.s32 q6,d19,d0
vmlal.s32 q6,d23,d27
vmlal.s32 q6,d22,d20
vmlal.s32 q6,d24,d26
vmull.s32 q0,d18,d0
vmlal.s32 q0,d22,d27
vmlal.s32 q0,d23,d26
vmlal.s32 q0,d24,d31
vmlal.s32 q0,d19,d20
add r2,sp,#640
vld1.8 {d18-d19},[r2,: 128]
vmlal.s32 q2,d18,d7
vmlal.s32 q2,d19,d6
vmlal.s32 q5,d18,d6
vmlal.s32 q5,d19,d21
vmlal.s32 q1,d18,d21
vmlal.s32 q1,d19,d29
vmlal.s32 q0,d18,d28
vmlal.s32 q0,d19,d9
vmlal.s32 q6,d18,d29
vmlal.s32 q6,d19,d28
add r2,sp,#592
vld1.8 {d18-d19},[r2,: 128]
add r2,sp,#512
vld1.8 {d22-d23},[r2,: 128]
vmlal.s32 q5,d19,d7
vmlal.s32 q0,d18,d21
vmlal.s32 q0,d19,d29
vmlal.s32 q6,d18,d6
add r2,sp,#528
vld1.8 {d6-d7},[r2,: 128]
vmlal.s32 q6,d19,d21
add r2,sp,#576
vld1.8 {d18-d19},[r2,: 128]
vmlal.s32 q0,d30,d8
add r2,sp,#672
vld1.8 {d20-d21},[r2,: 128]
vmlal.s32 q5,d30,d29
add r2,sp,#608
vld1.8 {d24-d25},[r2,: 128]
vmlal.s32 q1,d30,d28
vadd.i64 q13,q0,q11
vadd.i64 q14,q5,q11
vmlal.s32 q6,d30,d9
vshr.s64 q4,q13,#26
vshr.s64 q13,q14,#26
vadd.i64 q7,q7,q4
vshl.i64 q4,q4,#26
vadd.i64 q14,q7,q3
vadd.i64 q9,q9,q13
vshl.i64 q13,q13,#26
vadd.i64 q15,q9,q3
vsub.i64 q0,q0,q4
vshr.s64 q4,q14,#25
vsub.i64 q5,q5,q13
vshr.s64 q13,q15,#25
vadd.i64 q6,q6,q4
vshl.i64 q4,q4,#25
vadd.i64 q14,q6,q11
vadd.i64 q2,q2,q13
vsub.i64 q4,q7,q4
vshr.s64 q7,q14,#26
vshl.i64 q13,q13,#25
vadd.i64 q14,q2,q11
vadd.i64 q8,q8,q7
vshl.i64 q7,q7,#26
vadd.i64 q15,q8,q3
vsub.i64 q9,q9,q13
vshr.s64 q13,q14,#26
vsub.i64 q6,q6,q7
vshr.s64 q7,q15,#25
vadd.i64 q10,q10,q13
vshl.i64 q13,q13,#26
vadd.i64 q14,q10,q3
vadd.i64 q1,q1,q7
add r2,r3,#240
vshl.i64 q7,q7,#25
add r4,r3,#144
vadd.i64 q15,q1,q11
add r2,r2,#8
vsub.i64 q2,q2,q13
add r4,r4,#8
vshr.s64 q13,q14,#25
vsub.i64 q7,q8,q7
vshr.s64 q8,q15,#26
vadd.i64 q14,q13,q13
vadd.i64 q12,q12,q8
vtrn.32 d12,d14
vshl.i64 q8,q8,#26
vtrn.32 d13,d15
vadd.i64 q3,q12,q3
vadd.i64 q0,q0,q14
vst1.8 d12,[r2,: 64]!
vshl.i64 q7,q13,#4
vst1.8 d13,[r4,: 64]!
vsub.i64 q1,q1,q8
vshr.s64 q3,q3,#25
vadd.i64 q0,q0,q7
vadd.i64 q5,q5,q3
vshl.i64 q3,q3,#25
vadd.i64 q6,q5,q11
vadd.i64 q0,q0,q13
vshl.i64 q7,q13,#25
vadd.i64 q8,q0,q11
vsub.i64 q3,q12,q3
vshr.s64 q6,q6,#26
vsub.i64 q7,q10,q7
vtrn.32 d2,d6
vshr.s64 q8,q8,#26
vtrn.32 d3,d7
vadd.i64 q3,q9,q6
vst1.8 d2,[r2,: 64]
vshl.i64 q6,q6,#26
vst1.8 d3,[r4,: 64]
vadd.i64 q1,q4,q8
vtrn.32 d4,d14
vshl.i64 q4,q8,#26
vtrn.32 d5,d15
vsub.i64 q5,q5,q6
add r2,r2,#16
vsub.i64 q0,q0,q4
vst1.8 d4,[r2,: 64]
add r4,r4,#16
vst1.8 d5,[r4,: 64]
vtrn.32 d10,d6
vtrn.32 d11,d7
sub r2,r2,#8
sub r4,r4,#8
vtrn.32 d0,d2
vtrn.32 d1,d3
vst1.8 d10,[r2,: 64]
vst1.8 d11,[r4,: 64]
sub r2,r2,#24
sub r4,r4,#24
vst1.8 d0,[r2,: 64]
vst1.8 d1,[r4,: 64]
ldr r2,[sp,#488]
ldr r4,[sp,#492]
subs r5,r2,#1
bge ._mainloop
add r1,r3,#144
add r2,r3,#336
vld1.8 {d0-d1},[r1,: 128]!
vld1.8 {d2-d3},[r1,: 128]!
vld1.8 {d4},[r1,: 64]
vst1.8 {d0-d1},[r2,: 128]!
vst1.8 {d2-d3},[r2,: 128]!
vst1.8 d4,[r2,: 64]
ldr r1,=0
._invertloop:
add r2,r3,#144
ldr r4,=0
ldr r5,=2
cmp r1,#1
ldreq r5,=1
addeq r2,r3,#336
addeq r4,r3,#48
cmp r1,#2
ldreq r5,=1
addeq r2,r3,#48
cmp r1,#3
ldreq r5,=5
addeq r4,r3,#336
cmp r1,#4
ldreq r5,=10
cmp r1,#5
ldreq r5,=20
cmp r1,#6
ldreq r5,=10
addeq r2,r3,#336
addeq r4,r3,#336
cmp r1,#7
ldreq r5,=50
cmp r1,#8
ldreq r5,=100
cmp r1,#9
ldreq r5,=50
addeq r2,r3,#336
cmp r1,#10
ldreq r5,=5
addeq r2,r3,#48
cmp r1,#11
ldreq r5,=0
addeq r2,r3,#96
add r6,r3,#144
add r7,r3,#288
vld1.8 {d0-d1},[r6,: 128]!
vld1.8 {d2-d3},[r6,: 128]!
vld1.8 {d4},[r6,: 64]
vst1.8 {d0-d1},[r7,: 128]!
vst1.8 {d2-d3},[r7,: 128]!
vst1.8 d4,[r7,: 64]
cmp r5,#0
beq ._skipsquaringloop
._squaringloop:
add r6,r3,#288
add r7,r3,#288
add r8,r3,#288
vmov.i32 q0,#19
vmov.i32 q1,#0
vmov.i32 q2,#1
vzip.i32 q1,q2
vld1.8 {d4-d5},[r7,: 128]!
vld1.8 {d6-d7},[r7,: 128]!
vld1.8 {d9},[r7,: 64]
vld1.8 {d10-d11},[r6,: 128]!
add r7,sp,#416
vld1.8 {d12-d13},[r6,: 128]!
vmul.i32 q7,q2,q0
vld1.8 {d8},[r6,: 64]
vext.32 d17,d11,d10,#1
vmul.i32 q9,q3,q0
vext.32 d16,d10,d8,#1
vshl.u32 q10,q5,q1
vext.32 d22,d14,d4,#1
vext.32 d24,d18,d6,#1
vshl.u32 q13,q6,q1
vshl.u32 d28,d8,d2
vrev64.i32 d22,d22
vmul.i32 d1,d9,d1
vrev64.i32 d24,d24
vext.32 d29,d8,d13,#1
vext.32 d0,d1,d9,#1
vrev64.i32 d0,d0
vext.32 d2,d9,d1,#1
vext.32 d23,d15,d5,#1
vmull.s32 q4,d20,d4
vrev64.i32 d23,d23
vmlal.s32 q4,d21,d1
vrev64.i32 d2,d2
vmlal.s32 q4,d26,d19
vext.32 d3,d5,d15,#1
vmlal.s32 q4,d27,d18
vrev64.i32 d3,d3
vmlal.s32 q4,d28,d15
vext.32 d14,d12,d11,#1
vmull.s32 q5,d16,d23
vext.32 d15,d13,d12,#1
vmlal.s32 q5,d17,d4
vst1.8 d8,[r7,: 64]!
vmlal.s32 q5,d14,d1
vext.32 d12,d9,d8,#0
vmlal.s32 q5,d15,d19
vmov.i64 d13,#0
vmlal.s32 q5,d29,d18
vext.32 d25,d19,d7,#1
vmlal.s32 q6,d20,d5
vrev64.i32 d25,d25
vmlal.s32 q6,d21,d4
vst1.8 d11,[r7,: 64]!
vmlal.s32 q6,d26,d1
vext.32 d9,d10,d10,#0
vmlal.s32 q6,d27,d19
vmov.i64 d8,#0
vmlal.s32 q6,d28,d18
vmlal.s32 q4,d16,d24
vmlal.s32 q4,d17,d5
vmlal.s32 q4,d14,d4
vst1.8 d12,[r7,: 64]!
vmlal.s32 q4,d15,d1
vext.32 d10,d13,d12,#0
vmlal.s32 q4,d29,d19
vmov.i64 d11,#0
vmlal.s32 q5,d20,d6
vmlal.s32 q5,d21,d5
vmlal.s32 q5,d26,d4
vext.32 d13,d8,d8,#0
vmlal.s32 q5,d27,d1
vmov.i64 d12,#0
vmlal.s32 q5,d28,d19
vst1.8 d9,[r7,: 64]!
vmlal.s32 q6,d16,d25
vmlal.s32 q6,d17,d6
vst1.8 d10,[r7,: 64]
vmlal.s32 q6,d14,d5
vext.32 d8,d11,d10,#0
vmlal.s32 q6,d15,d4
vmov.i64 d9,#0
vmlal.s32 q6,d29,d1
vmlal.s32 q4,d20,d7
vmlal.s32 q4,d21,d6
vmlal.s32 q4,d26,d5
vext.32 d11,d12,d12,#0
vmlal.s32 q4,d27,d4
vmov.i64 d10,#0
vmlal.s32 q4,d28,d1
vmlal.s32 q5,d16,d0
sub r6,r7,#32
vmlal.s32 q5,d17,d7
vmlal.s32 q5,d14,d6
vext.32 d30,d9,d8,#0
vmlal.s32 q5,d15,d5
vld1.8 {d31},[r6,: 64]!
vmlal.s32 q5,d29,d4
vmlal.s32 q15,d20,d0
vext.32 d0,d6,d18,#1
vmlal.s32 q15,d21,d25
vrev64.i32 d0,d0
vmlal.s32 q15,d26,d24
vext.32 d1,d7,d19,#1
vext.32 d7,d10,d10,#0
vmlal.s32 q15,d27,d23
vrev64.i32 d1,d1
vld1.8 {d6},[r6,: 64]
vmlal.s32 q15,d28,d22
vmlal.s32 q3,d16,d4
add r6,r6,#24
vmlal.s32 q3,d17,d2
vext.32 d4,d31,d30,#0
vmov d17,d11
vmlal.s32 q3,d14,d1
vext.32 d11,d13,d13,#0
vext.32 d13,d30,d30,#0
vmlal.s32 q3,d15,d0
vext.32 d1,d8,d8,#0
vmlal.s32 q3,d29,d3
vld1.8 {d5},[r6,: 64]
sub r6,r6,#16
vext.32 d10,d6,d6,#0
vmov.i32 q1,#0xffffffff
vshl.i64 q4,q1,#25
add r7,sp,#512
vld1.8 {d14-d15},[r7,: 128]
vadd.i64 q9,q2,q7
vshl.i64 q1,q1,#26
vshr.s64 q10,q9,#26
vld1.8 {d0},[r6,: 64]!
vadd.i64 q5,q5,q10
vand q9,q9,q1
vld1.8 {d16},[r6,: 64]!
add r6,sp,#528
vld1.8 {d20-d21},[r6,: 128]
vadd.i64 q11,q5,q10
vsub.i64 q2,q2,q9
vshr.s64 q9,q11,#25
vext.32 d12,d5,d4,#0
vand q11,q11,q4
vadd.i64 q0,q0,q9
vmov d19,d7
vadd.i64 q3,q0,q7
vsub.i64 q5,q5,q11
vshr.s64 q11,q3,#26
vext.32 d18,d11,d10,#0
vand q3,q3,q1
vadd.i64 q8,q8,q11
vadd.i64 q11,q8,q10
vsub.i64 q0,q0,q3
vshr.s64 q3,q11,#25
vand q11,q11,q4
vadd.i64 q3,q6,q3
vadd.i64 q6,q3,q7
vsub.i64 q8,q8,q11
vshr.s64 q11,q6,#26
vand q6,q6,q1
vadd.i64 q9,q9,q11
vadd.i64 d25,d19,d21
vsub.i64 q3,q3,q6
vshr.s64 d23,d25,#25
vand q4,q12,q4
vadd.i64 d21,d23,d23
vshl.i64 d25,d23,#4
vadd.i64 d21,d21,d23
vadd.i64 d25,d25,d21
vadd.i64 d4,d4,d25
vzip.i32 q0,q8
vadd.i64 d12,d4,d14
add r6,r8,#8
vst1.8 d0,[r6,: 64]
vsub.i64 d19,d19,d9
add r6,r6,#16
vst1.8 d16,[r6,: 64]
vshr.s64 d22,d12,#26
vand q0,q6,q1
vadd.i64 d10,d10,d22
vzip.i32 q3,q9
vsub.i64 d4,d4,d0
sub r6,r6,#8
vst1.8 d6,[r6,: 64]
add r6,r6,#16
vst1.8 d18,[r6,: 64]
vzip.i32 q2,q5
sub r6,r6,#32
vst1.8 d4,[r6,: 64]
subs r5,r5,#1
bhi ._squaringloop
._skipsquaringloop:
mov r2,r2
add r5,r3,#288
add r6,r3,#144
vmov.i32 q0,#19
vmov.i32 q1,#0
vmov.i32 q2,#1
vzip.i32 q1,q2
vld1.8 {d4-d5},[r5,: 128]!
vld1.8 {d6-d7},[r5,: 128]!
vld1.8 {d9},[r5,: 64]
vld1.8 {d10-d11},[r2,: 128]!
add r5,sp,#416
vld1.8 {d12-d13},[r2,: 128]!
vmul.i32 q7,q2,q0
vld1.8 {d8},[r2,: 64]
vext.32 d17,d11,d10,#1
vmul.i32 q9,q3,q0
vext.32 d16,d10,d8,#1
vshl.u32 q10,q5,q1
vext.32 d22,d14,d4,#1
vext.32 d24,d18,d6,#1
vshl.u32 q13,q6,q1
vshl.u32 d28,d8,d2
vrev64.i32 d22,d22
vmul.i32 d1,d9,d1
vrev64.i32 d24,d24
vext.32 d29,d8,d13,#1
vext.32 d0,d1,d9,#1
vrev64.i32 d0,d0
vext.32 d2,d9,d1,#1
vext.32 d23,d15,d5,#1
vmull.s32 q4,d20,d4
vrev64.i32 d23,d23
vmlal.s32 q4,d21,d1
vrev64.i32 d2,d2
vmlal.s32 q4,d26,d19
vext.32 d3,d5,d15,#1
vmlal.s32 q4,d27,d18
vrev64.i32 d3,d3
vmlal.s32 q4,d28,d15
vext.32 d14,d12,d11,#1
vmull.s32 q5,d16,d23
vext.32 d15,d13,d12,#1
vmlal.s32 q5,d17,d4
vst1.8 d8,[r5,: 64]!
vmlal.s32 q5,d14,d1
vext.32 d12,d9,d8,#0
vmlal.s32 q5,d15,d19
vmov.i64 d13,#0
vmlal.s32 q5,d29,d18
vext.32 d25,d19,d7,#1
vmlal.s32 q6,d20,d5
vrev64.i32 d25,d25
vmlal.s32 q6,d21,d4
vst1.8 d11,[r5,: 64]!
vmlal.s32 q6,d26,d1
vext.32 d9,d10,d10,#0
vmlal.s32 q6,d27,d19
vmov.i64 d8,#0
vmlal.s32 q6,d28,d18
vmlal.s32 q4,d16,d24
vmlal.s32 q4,d17,d5
vmlal.s32 q4,d14,d4
vst1.8 d12,[r5,: 64]!
vmlal.s32 q4,d15,d1
vext.32 d10,d13,d12,#0
vmlal.s32 q4,d29,d19
vmov.i64 d11,#0
vmlal.s32 q5,d20,d6
vmlal.s32 q5,d21,d5
vmlal.s32 q5,d26,d4
vext.32 d13,d8,d8,#0
vmlal.s32 q5,d27,d1
vmov.i64 d12,#0
vmlal.s32 q5,d28,d19
vst1.8 d9,[r5,: 64]!
vmlal.s32 q6,d16,d25
vmlal.s32 q6,d17,d6
vst1.8 d10,[r5,: 64]
vmlal.s32 q6,d14,d5
vext.32 d8,d11,d10,#0
vmlal.s32 q6,d15,d4
vmov.i64 d9,#0
vmlal.s32 q6,d29,d1
vmlal.s32 q4,d20,d7
vmlal.s32 q4,d21,d6
vmlal.s32 q4,d26,d5
vext.32 d11,d12,d12,#0
vmlal.s32 q4,d27,d4
vmov.i64 d10,#0
vmlal.s32 q4,d28,d1
vmlal.s32 q5,d16,d0
sub r2,r5,#32
vmlal.s32 q5,d17,d7
vmlal.s32 q5,d14,d6
vext.32 d30,d9,d8,#0
vmlal.s32 q5,d15,d5
vld1.8 {d31},[r2,: 64]!
vmlal.s32 q5,d29,d4
vmlal.s32 q15,d20,d0
vext.32 d0,d6,d18,#1
vmlal.s32 q15,d21,d25
vrev64.i32 d0,d0
vmlal.s32 q15,d26,d24
vext.32 d1,d7,d19,#1
vext.32 d7,d10,d10,#0
vmlal.s32 q15,d27,d23
vrev64.i32 d1,d1
vld1.8 {d6},[r2,: 64]
vmlal.s32 q15,d28,d22
vmlal.s32 q3,d16,d4
add r2,r2,#24
vmlal.s32 q3,d17,d2
vext.32 d4,d31,d30,#0
vmov d17,d11
vmlal.s32 q3,d14,d1
vext.32 d11,d13,d13,#0
vext.32 d13,d30,d30,#0
vmlal.s32 q3,d15,d0
vext.32 d1,d8,d8,#0
vmlal.s32 q3,d29,d3
vld1.8 {d5},[r2,: 64]
sub r2,r2,#16
vext.32 d10,d6,d6,#0
vmov.i32 q1,#0xffffffff
vshl.i64 q4,q1,#25
add r5,sp,#512
vld1.8 {d14-d15},[r5,: 128]
vadd.i64 q9,q2,q7
vshl.i64 q1,q1,#26
vshr.s64 q10,q9,#26
vld1.8 {d0},[r2,: 64]!
vadd.i64 q5,q5,q10
vand q9,q9,q1
vld1.8 {d16},[r2,: 64]!
add r2,sp,#528
vld1.8 {d20-d21},[r2,: 128]
vadd.i64 q11,q5,q10
vsub.i64 q2,q2,q9
vshr.s64 q9,q11,#25
vext.32 d12,d5,d4,#0
vand q11,q11,q4
vadd.i64 q0,q0,q9
vmov d19,d7
vadd.i64 q3,q0,q7
vsub.i64 q5,q5,q11
vshr.s64 q11,q3,#26
vext.32 d18,d11,d10,#0
vand q3,q3,q1
vadd.i64 q8,q8,q11
vadd.i64 q11,q8,q10
vsub.i64 q0,q0,q3
vshr.s64 q3,q11,#25
vand q11,q11,q4
vadd.i64 q3,q6,q3
vadd.i64 q6,q3,q7
vsub.i64 q8,q8,q11
vshr.s64 q11,q6,#26
vand q6,q6,q1
vadd.i64 q9,q9,q11
vadd.i64 d25,d19,d21
vsub.i64 q3,q3,q6
vshr.s64 d23,d25,#25
vand q4,q12,q4
vadd.i64 d21,d23,d23
vshl.i64 d25,d23,#4
vadd.i64 d21,d21,d23
vadd.i64 d25,d25,d21
vadd.i64 d4,d4,d25
vzip.i32 q0,q8
vadd.i64 d12,d4,d14
add r2,r6,#8
vst1.8 d0,[r2,: 64]
vsub.i64 d19,d19,d9
add r2,r2,#16
vst1.8 d16,[r2,: 64]
vshr.s64 d22,d12,#26
vand q0,q6,q1
vadd.i64 d10,d10,d22
vzip.i32 q3,q9
vsub.i64 d4,d4,d0
sub r2,r2,#8
vst1.8 d6,[r2,: 64]
add r2,r2,#16
vst1.8 d18,[r2,: 64]
vzip.i32 q2,q5
sub r2,r2,#32
vst1.8 d4,[r2,: 64]
cmp r4,#0
beq ._skippostcopy
add r2,r3,#144
mov r4,r4
vld1.8 {d0-d1},[r2,: 128]!
vld1.8 {d2-d3},[r2,: 128]!
vld1.8 {d4},[r2,: 64]
vst1.8 {d0-d1},[r4,: 128]!
vst1.8 {d2-d3},[r4,: 128]!
vst1.8 d4,[r4,: 64]
._skippostcopy:
cmp r1,#1
bne ._skipfinalcopy
add r2,r3,#288
add r4,r3,#144
vld1.8 {d0-d1},[r2,: 128]!
vld1.8 {d2-d3},[r2,: 128]!
vld1.8 {d4},[r2,: 64]
vst1.8 {d0-d1},[r4,: 128]!
vst1.8 {d2-d3},[r4,: 128]!
vst1.8 d4,[r4,: 64]
._skipfinalcopy:
add r1,r1,#1
cmp r1,#12
blo ._invertloop
add r1,r3,#144
ldr r2,[r1],#4
ldr r3,[r1],#4
ldr r4,[r1],#4
ldr r5,[r1],#4
ldr r6,[r1],#4
ldr r7,[r1],#4
ldr r8,[r1],#4
ldr r9,[r1],#4
ldr r10,[r1],#4
ldr r1,[r1]
add r11,r1,r1,LSL #4
add r11,r11,r1,LSL #1
add r11,r11,#16777216
mov r11,r11,ASR #25
add r11,r11,r2
mov r11,r11,ASR #26
add r11,r11,r3
mov r11,r11,ASR #25
add r11,r11,r4
mov r11,r11,ASR #26
add r11,r11,r5
mov r11,r11,ASR #25
add r11,r11,r6
mov r11,r11,ASR #26
add r11,r11,r7
mov r11,r11,ASR #25
add r11,r11,r8
mov r11,r11,ASR #26
add r11,r11,r9
mov r11,r11,ASR #25
add r11,r11,r10
mov r11,r11,ASR #26
add r11,r11,r1
mov r11,r11,ASR #25
add r2,r2,r11
add r2,r2,r11,LSL #1
add r2,r2,r11,LSL #4
mov r11,r2,ASR #26
add r3,r3,r11
sub r2,r2,r11,LSL #26
mov r11,r3,ASR #25
add r4,r4,r11
sub r3,r3,r11,LSL #25
mov r11,r4,ASR #26
add r5,r5,r11
sub r4,r4,r11,LSL #26
mov r11,r5,ASR #25
add r6,r6,r11
sub r5,r5,r11,LSL #25
mov r11,r6,ASR #26
add r7,r7,r11
sub r6,r6,r11,LSL #26
mov r11,r7,ASR #25
add r8,r8,r11
sub r7,r7,r11,LSL #25
mov r11,r8,ASR #26
add r9,r9,r11
sub r8,r8,r11,LSL #26
mov r11,r9,ASR #25
add r10,r10,r11
sub r9,r9,r11,LSL #25
mov r11,r10,ASR #26
add r1,r1,r11
sub r10,r10,r11,LSL #26
mov r11,r1,ASR #25
sub r1,r1,r11,LSL #25
add r2,r2,r3,LSL #26
mov r3,r3,LSR #6
add r3,r3,r4,LSL #19
mov r4,r4,LSR #13
add r4,r4,r5,LSL #13
mov r5,r5,LSR #19
add r5,r5,r6,LSL #6
add r6,r7,r8,LSL #25
mov r7,r8,LSR #7
add r7,r7,r9,LSL #19
mov r8,r9,LSR #13
add r8,r8,r10,LSL #12
mov r9,r10,LSR #20
add r1,r9,r1,LSL #6
str r2,[r0],#4
str r3,[r0],#4
str r4,[r0],#4
str r5,[r0],#4
str r6,[r0],#4
str r7,[r0],#4
str r8,[r0],#4
str r1,[r0]
ldrd r4,[sp,#0]
ldrd r6,[sp,#8]
ldrd r8,[sp,#16]
ldrd r10,[sp,#24]
ldr r12,[sp,#480]
ldr r14,[sp,#484]
ldr r0,=0
mov sp,r12
vpop {q4,q5,q6,q7}
bx lr

#endif  /* !OPENSSL_NO_ASM && __arm__ && !__APPLE__ */<|MERGE_RESOLUTION|>--- conflicted
+++ resolved
@@ -27,13 +27,6 @@
 
 #if defined(BORINGSSL_PREFIX)
 #include <boringssl_prefix_symbols_asm.h>
-<<<<<<< HEAD
-#endif
-
-#if !defined(__APPLE__)
-.fpu neon
-=======
->>>>>>> 63c0364b
 #endif
 
 .fpu neon
