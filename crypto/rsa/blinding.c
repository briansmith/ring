--- conflicted
+++ resolved
@@ -144,13 +144,11 @@
   if (ret->A == NULL) {
     goto err;
   }
-  BN_set_flags(ret->A, BN_FLG_CONSTTIME);
 
   ret->Ai = BN_new();
   if (ret->Ai == NULL) {
     goto err;
   }
-  BN_set_flags(ret->Ai, BN_FLG_CONSTTIME);
 
   /* The blinding values need to be created before this blinding can be used. */
   ret->counter = BN_BLINDING_COUNTER - 1;
@@ -220,13 +218,8 @@
   return BN_mod_mul_montgomery(n, n, b->Ai, mont, ctx);
 }
 
-<<<<<<< HEAD
 static int bn_blinding_create_param(BN_BLINDING *b, const RSA *rsa, RAND *rng,
                                     BN_CTX *ctx) {
-=======
-static int bn_blinding_create_param(BN_BLINDING *b, const BIGNUM *e,
-                                    const BN_MONT_CTX *mont, BN_CTX *ctx) {
->>>>>>> ec3cb3ad
   int retry_counter = 32;
 
   do {
@@ -235,39 +228,16 @@
       return 0;
     }
 
-<<<<<<< HEAD
-    /* |BN_from_montgomery| + |BN_mod_inverse_no_branch| is equivalent to, but
-     * more efficient than, |BN_mod_inverse_no_branch| + |BN_to_montgomery|. */
-    if (!BN_from_montgomery(b->Ai, b->A, rsa->mont_n, ctx)) {
-=======
     /* |BN_from_montgomery| + |BN_mod_inverse_blinded| is equivalent to, but
      * more efficient than, |BN_mod_inverse_blinded| + |BN_to_montgomery|. */
-    if (!BN_from_montgomery(b->Ai, b->A, mont, ctx)) {
->>>>>>> ec3cb3ad
+    if (!BN_from_montgomery(b->Ai, b->A, rsa->mont_n, ctx)) {
       OPENSSL_PUT_ERROR(RSA, ERR_R_INTERNAL_ERROR);
       return 0;
     }
 
-    assert(BN_get_flags(b->Ai, BN_FLG_CONSTTIME));
     int no_inverse;
-<<<<<<< HEAD
-    if (BN_mod_inverse_no_branch(b->Ai, &no_inverse, b->Ai, rsa->n, ctx) ==
-        NULL) {
-      /* this should almost never happen for good RSA keys */
-      if (no_inverse) {
-        if (retry_counter-- == 0) {
-          OPENSSL_PUT_ERROR(RSA, RSA_R_TOO_MANY_ITERATIONS);
-          return 0;
-        }
-        ERR_clear_error();
-      } else {
-        OPENSSL_PUT_ERROR(RSA, ERR_R_INTERNAL_ERROR);
-        return 0;
-      }
-    } else {
-=======
-    if (BN_mod_inverse_blinded(b->Ai, &no_inverse, b->Ai, mont, ctx)) {
->>>>>>> ec3cb3ad
+    if (BN_mod_inverse_blinded(b->Ai, &no_inverse, b->Ai, rsa->mont_n, rng,
+                               ctx)) {
       break;
     }
 
@@ -282,7 +252,6 @@
       OPENSSL_PUT_ERROR(RSA, RSA_R_TOO_MANY_ITERATIONS);
       return 0;
     }
-    ERR_clear_error();
   } while (1);
 
   if (!BN_mod_exp_mont(b->A, b->A, rsa->e, rsa->n, ctx, rsa->mont_n)) {
