/* Copyright (C) 1995-1998 Eric Young (eay@cryptsoft.com)
 * All rights reserved.
 *
 * This package is an SSL implementation written
 * by Eric Young (eay@cryptsoft.com).
 * The implementation was written so as to conform with Netscapes SSL.
 *
 * This library is free for commercial and non-commercial use as long as
 * the following conditions are aheared to.  The following conditions
 * apply to all code found in this distribution, be it the RC4, RSA,
 * lhash, DES, etc., code; not just the SSL code.  The SSL documentation
 * included with this distribution is covered by the same copyright terms
 * except that the holder is Tim Hudson (tjh@cryptsoft.com).
 *
 * Copyright remains Eric Young's, and as such any Copyright notices in
 * the code are not to be removed.
 * If this package is used in a product, Eric Young should be given attribution
 * as the author of the parts of the library used.
 * This can be in the form of a textual message at program startup or
 * in documentation (online or textual) provided with the package.
 *
 * Redistribution and use in source and binary forms, with or without
 * modification, are permitted provided that the following conditions
 * are met:
 * 1. Redistributions of source code must retain the copyright
 *    notice, this list of conditions and the following disclaimer.
 * 2. Redistributions in binary form must reproduce the above copyright
 *    notice, this list of conditions and the following disclaimer in the
 *    documentation and/or other materials provided with the distribution.
 * 3. All advertising materials mentioning features or use of this software
 *    must display the following acknowledgement:
 *    "This product includes cryptographic software written by
 *     Eric Young (eay@cryptsoft.com)"
 *    The word 'cryptographic' can be left out if the rouines from the library
 *    being used are not cryptographic related :-).
 * 4. If you include any Windows specific code (or a derivative thereof) from
 *    the apps directory (application code) you must include an acknowledgement:
 *    "This product includes software written by Tim Hudson (tjh@cryptsoft.com)"
 *
 * THIS SOFTWARE IS PROVIDED BY ERIC YOUNG ``AS IS'' AND
 * ANY EXPRESS OR IMPLIED WARRANTIES, INCLUDING, BUT NOT LIMITED TO, THE
 * IMPLIED WARRANTIES OF MERCHANTABILITY AND FITNESS FOR A PARTICULAR PURPOSE
 * ARE DISCLAIMED.  IN NO EVENT SHALL THE AUTHOR OR CONTRIBUTORS BE LIABLE
 * FOR ANY DIRECT, INDIRECT, INCIDENTAL, SPECIAL, EXEMPLARY, OR CONSEQUENTIAL
 * DAMAGES (INCLUDING, BUT NOT LIMITED TO, PROCUREMENT OF SUBSTITUTE GOODS
 * OR SERVICES; LOSS OF USE, DATA, OR PROFITS; OR BUSINESS INTERRUPTION)
 * HOWEVER CAUSED AND ON ANY THEORY OF LIABILITY, WHETHER IN CONTRACT, STRICT
 * LIABILITY, OR TORT (INCLUDING NEGLIGENCE OR OTHERWISE) ARISING IN ANY WAY
 * OUT OF THE USE OF THIS SOFTWARE, EVEN IF ADVISED OF THE POSSIBILITY OF
 * SUCH DAMAGE.
 *
 * The licence and distribution terms for any publically available version or
 * derivative of this code cannot be changed.  i.e. this code cannot simply be
 * copied and put under another distribution licence
 * [including the GNU Public Licence.]
 */
/* ====================================================================
 * Copyright (c) 1998-2001 The OpenSSL Project.  All rights reserved.
 *
 * Redistribution and use in source and binary forms, with or without
 * modification, are permitted provided that the following conditions
 * are met:
 *
 * 1. Redistributions of source code must retain the above copyright
 *    notice, this list of conditions and the following disclaimer.
 *
 * 2. Redistributions in binary form must reproduce the above copyright
 *    notice, this list of conditions and the following disclaimer in
 *    the documentation and/or other materials provided with the
 *    distribution.
 *
 * 3. All advertising materials mentioning features or use of this
 *    software must display the following acknowledgment:
 *    "This product includes software developed by the OpenSSL Project
 *    for use in the OpenSSL Toolkit. (http://www.openssl.org/)"
 *
 * 4. The names "OpenSSL Toolkit" and "OpenSSL Project" must not be used to
 *    endorse or promote products derived from this software without
 *    prior written permission. For written permission, please contact
 *    openssl-core@openssl.org.
 *
 * 5. Products derived from this software may not be called "OpenSSL"
 *    nor may "OpenSSL" appear in their names without prior written
 *    permission of the OpenSSL Project.
 *
 * 6. Redistributions of any form whatsoever must retain the following
 *    acknowledgment:
 *    "This product includes software developed by the OpenSSL Project
 *    for use in the OpenSSL Toolkit (http://www.openssl.org/)"
 *
 * THIS SOFTWARE IS PROVIDED BY THE OpenSSL PROJECT ``AS IS'' AND ANY
 * EXPRESSED OR IMPLIED WARRANTIES, INCLUDING, BUT NOT LIMITED TO, THE
 * IMPLIED WARRANTIES OF MERCHANTABILITY AND FITNESS FOR A PARTICULAR
 * PURPOSE ARE DISCLAIMED.  IN NO EVENT SHALL THE OpenSSL PROJECT OR
 * ITS CONTRIBUTORS BE LIABLE FOR ANY DIRECT, INDIRECT, INCIDENTAL,
 * SPECIAL, EXEMPLARY, OR CONSEQUENTIAL DAMAGES (INCLUDING, BUT
 * NOT LIMITED TO, PROCUREMENT OF SUBSTITUTE GOODS OR SERVICES;
 * LOSS OF USE, DATA, OR PROFITS; OR BUSINESS INTERRUPTION)
 * HOWEVER CAUSED AND ON ANY THEORY OF LIABILITY, WHETHER IN CONTRACT,
 * STRICT LIABILITY, OR TORT (INCLUDING NEGLIGENCE OR OTHERWISE)
 * ARISING IN ANY WAY OUT OF THE USE OF THIS SOFTWARE, EVEN IF ADVISED
 * OF THE POSSIBILITY OF SUCH DAMAGE.
 * ====================================================================
 *
 * This product includes cryptographic software written by Eric Young
 * (eay@cryptsoft.com).  This product includes software written by Tim
 * Hudson (tjh@cryptsoft.com). */

#ifndef OPENSSL_HEADER_CRYPTO_INTERNAL_H
#define OPENSSL_HEADER_CRYPTO_INTERNAL_H

#include <assert.h>

#if defined(__clang__) || defined(_MSC_VER)
#include <string.h>
#endif

#include <stddef.h>

#include <GFp/base.h>
#include <GFp/type_check.h>

#if defined(_MSC_VER)
#pragma warning(push, 3)
#include <intrin.h>
#pragma warning(pop)
#if !defined(__cplusplus)
#define alignas(x) __declspec(align(x))
#define alignof __alignof
#endif
#elif !defined(__clang__) && defined(__GNUC__) && __GNUC__ == 4 && \
      __GNUC_MINOR__ <= 6
#define alignas(x) __attribute__((aligned (x)))
#define alignof __alignof__
#else
#include <stdalign.h>
#endif

#if defined(__cplusplus)
extern "C" {
#endif


#if defined(OPENSSL_X86) || defined(OPENSSL_X86_64) || defined(OPENSSL_ARM) || \
    defined(OPENSSL_AARCH64) || defined(OPENSSL_PPC64LE)
/* OPENSSL_cpuid_setup initializes the platform-specific feature cache. */
void GFp_cpuid_setup(void);
#endif

#define OPENSSL_LITTLE_ENDIAN 1
#define OPENSSL_BIG_ENDIAN 2

#if defined(OPENSSL_X86_64) || defined(OPENSSL_X86) || \
    (defined(__BYTE_ORDER__) && defined(__ORDER_LITTLE_ENDIAN__) && \
     __BYTE_ORDER__ == __ORDER_LITTLE_ENDIAN__)
#define OPENSSL_ENDIAN OPENSSL_LITTLE_ENDIAN
#elif defined(__BYTE_ORDER__) && defined(__ORDER_BIG_ENDIAN__) && \
      __BYTE_ORDER__ == __ORDER_BIG_ENDIAN__
#define OPENSSL_ENDIAN OPENSSL_BIG_ENDIAN
#else
#error "Cannot determine endianness"
#endif


#if defined(__GNUC__)
#define bswap_u32(x) __builtin_bswap32(x)
#define bswap_u64(x) __builtin_bswap64(x)
#elif defined(_MSC_VER)
#pragma intrinsic(_byteswap_ulong, _byteswap_uint64)
#define bswap_u32(x) _byteswap_ulong(x)
#define bswap_u64(x) _byteswap_uint64(x)
#endif


#if !defined(_MSC_VER) && defined(OPENSSL_64_BIT)
typedef __int128_t int128_t;
typedef __uint128_t uint128_t;
#endif


/* Constant-time utility functions.
 *
 * The following methods return a bitmask of all ones (0xff...f) for true and 0
 * for false. This is useful for choosing a value based on the result of a
 * conditional in constant time. */

<<<<<<< HEAD
OPENSSL_COMPILE_ASSERT(sizeof(ptrdiff_t) == sizeof(size_t),
                       ptrdiff_t_and_size_t_are_different_sizes);

static inline size_t constant_time_msb_s(size_t a) {
  return (size_t)((ptrdiff_t)(a) >> (sizeof(ptrdiff_t) * 8 - 1));
}

/* constant_time_msb returns the given value with the MSB copied to all the
 * other bits. */
static inline unsigned int constant_time_msb_unsigned(unsigned int a) {
  return (unsigned int)((int)(a) >> (sizeof(int) * 8 - 1));
}

/* constant_time_is_zero_s is like |constant_time_is_zero_unsigned| but
 * operates on |size_t|. */
static inline size_t constant_time_is_zero_s(size_t a) {
  return constant_time_msb_s(~a & (a - 1));
}

/* constant_time_is_zero returns 0xff..f if a == 0 and 0 otherwise. */
static inline unsigned int constant_time_is_zero_unsigned(unsigned int a) {
=======
#define CONSTTIME_TRUE_S ~((size_t)0)
#define CONSTTIME_FALSE_S ((size_t)0)
#define CONSTTIME_TRUE ~0u
#define CONSTTIME_FALSE 0u
#define CONSTTIME_TRUE_8 ((uint8_t)0xff)
#define CONSTTIME_FALSE_8 ((uint8_t)0)

/* constant_time_msb_s returns the given value with the MSB copied to all the
 * other bits. */
static inline size_t constant_time_msb_s(size_t a) {
  return 0u - (a >> (sizeof(a) * 8 - 1));
}

/* constant_time_msb returns the given value with the MSB copied to all the
 * other bits. */
static inline unsigned int constant_time_msb(unsigned int a) {
  return 0u - (a >> (sizeof(a) * 8 - 1));
}

/* constant_time_lt_s returns 0xff..f if a < b and 0 otherwise. */
static inline size_t constant_time_lt_s(size_t a, size_t b) {
  /* Consider the two cases of the problem:
   *   msb(a) == msb(b): a < b iff the MSB of a - b is set.
   *   msb(a) != msb(b): a < b iff the MSB of b is set.
   *
   * If msb(a) == msb(b) then the following evaluates as:
   *   msb(a^((a^b)|((a-b)^a))) ==
   *   msb(a^((a-b) ^ a))       ==   (because msb(a^b) == 0)
   *   msb(a^a^(a-b))           ==   (rearranging)
   *   msb(a-b)                      (because ∀x. x^x == 0)
   *
   * Else, if msb(a) != msb(b) then the following evaluates as:
   *   msb(a^((a^b)|((a-b)^a))) ==
   *   msb(a^(𝟙 | ((a-b)^a)))   ==   (because msb(a^b) == 1 and 𝟙
   *                                  represents a value s.t. msb(𝟙) = 1)
   *   msb(a^𝟙)                 ==   (because ORing with 1 results in 1)
   *   msb(b)
   *
   *
   * Here is an SMT-LIB verification of this formula:
   *
   * (define-fun lt ((a (_ BitVec 32)) (b (_ BitVec 32))) (_ BitVec 32)
   *   (bvxor a (bvor (bvxor a b) (bvxor (bvsub a b) a)))
   * )
   *
   * (declare-fun a () (_ BitVec 32))
   * (declare-fun b () (_ BitVec 32))
   *
   * (assert (not (= (= #x00000001 (bvlshr (lt a b) #x0000001f)) (bvult a b))))
   * (check-sat)
   * (get-model)
   */
  return constant_time_msb_s(a^((a^b)|((a-b)^a)));
}

/* constant_time_lt acts like |constant_time_lt_s| but acts on |unsigned|. */
static inline unsigned constant_time_lt(unsigned a, unsigned b) {
  return (unsigned)constant_time_lt_s(a, b);
}

/* constant_time_lt_8 acts like |constant_time_lt_s| but returns an 8-bit
 * mask. */
static inline uint8_t constant_time_lt_8(size_t a, size_t b) {
  return (uint8_t)(constant_time_lt_s(a, b));
}

/* constant_time_ge_s returns 0xff..f if a >= b and 0 otherwise. */
static inline size_t constant_time_ge_s(size_t a, size_t b) {
  return ~constant_time_lt_s(a, b);
}

/* constant_time_ge acts like |constant_time_ge_s| but acts on |unsigned|. */
static inline unsigned constant_time_ge(unsigned a, unsigned b) {
  return (unsigned)(constant_time_ge_s(a, b));
}

/* constant_time_ge_8 acts like |constant_time_ge_s| but returns an 8-bit
 * mask. */
static inline uint8_t constant_time_ge_8(size_t a, size_t b) {
  return (uint8_t)(constant_time_ge_s(a, b));
}

/* constant_time_is_zero returns 0xff..f if a == 0 and 0 otherwise. */
static inline size_t constant_time_is_zero_s(size_t a) {
>>>>>>> d1c0de6f
  /* Here is an SMT-LIB verification of this formula:
   *
   * (define-fun is_zero ((a (_ BitVec 32))) (_ BitVec 32)
   *   (bvand (bvnot a) (bvsub a #x00000001))
   * )
   *
   * (declare-fun a () (_ BitVec 32))
   *
   * (assert (not (= (= #x00000001 (bvlshr (is_zero a) #x0000001f)) (= a #x00000000))))
   * (check-sat)
   * (get-model)
   */
<<<<<<< HEAD
  return constant_time_msb_unsigned(~a & (a - 1));
}

static inline size_t constant_time_is_nonzero_s(size_t a) {
  return constant_time_is_zero_s(constant_time_is_zero_s(a));
}

/* constant_time_eq_s acts like |constant_time_eq_int| but operates on
 * |size_t|. */
static inline size_t constant_time_eq_s(size_t a, size_t b) {
  return constant_time_is_zero_s(a ^ b);
}

/* constant_time_eq_int returns 0xff..f if a == b and 0 otherwise. */
static inline unsigned int constant_time_eq_int(int a, int b) {
  return constant_time_is_zero_unsigned((unsigned)(a) ^ (unsigned)(b));
}

/* constant_time_select_s returns (mask & a) | (~mask & b). When |mask| is
 * all 1s or all 0s (as returned by the methods above), the select methods
 * return either |a| (if |mask| is nonzero) or |b| (if |mask| is zero). it is
 * derived from BoringSSL's |constant_time_select|. */
=======
  return constant_time_msb_s(~a & (a - 1));
}

/* constant_time_is_zero acts like |constant_time_is_zero_s| but acts on
 * |unsigned|. */
static inline unsigned constant_time_is_zero(unsigned a) {
  return (unsigned)constant_time_is_zero_s(a);
}

/* constant_time_is_zero_8 acts like |constant_time_is_zero_s| but returns an
 * 8-bit mask. */
static inline uint8_t constant_time_is_zero_8(size_t a) {
  return (uint8_t)(constant_time_is_zero_s(a));
}

/* constant_time_eq_s returns 0xff..f if a == b and 0 otherwise. */
static inline size_t constant_time_eq_s(size_t a, size_t b) {
  return constant_time_is_zero_s(a ^ b);
}

/* constant_time_eq acts like |constant_time_eq_s| but acts on |unsigned|. */
static inline unsigned constant_time_eq(unsigned a, unsigned b) {
  return (unsigned)constant_time_eq_s(a, b);
}

/* constant_time_eq_8 acts like |constant_time_eq_s| but returns an 8-bit
 * mask. */
static inline uint8_t constant_time_eq_8(size_t a, size_t b) {
  return (uint8_t)(constant_time_eq_s(a, b));
}

/* constant_time_eq_int acts like |constant_time_eq_s| but works on int
 * values. */
static inline size_t constant_time_eq_int(int a, int b) {
  return constant_time_eq_s((size_t)(a), (size_t)(b));
}

/* constant_time_eq_int_8 acts like |constant_time_eq_int| but returns an 8-bit
 * mask. */
static inline uint8_t constant_time_eq_int_8(int a, int b) {
  return constant_time_eq_8((size_t)(a), (size_t)(b));
}

/* constant_time_select_s returns (mask & a) | (~mask & b). When |mask| is all
 * 1s or all 0s (as returned by the methods above), the select methods return
 * either |a| (if |mask| is nonzero) or |b| (if |mask| is zero). */
>>>>>>> d1c0de6f
static inline size_t constant_time_select_s(size_t mask, size_t a, size_t b) {
  return (mask & a) | (~mask & b);
}

<<<<<<< HEAD
/* from_be_u32_ptr returns the 32-bit big-endian-encoded value at |data|. */
static inline uint32_t from_be_u32_ptr(const uint8_t *data) {
#if defined(__clang__) || defined(_MSC_VER)
  /* XXX: Unlike GCC, Clang doesn't optimize compliant access to unaligned data
   * well. See https://llvm.org/bugs/show_bug.cgi?id=20605,
   * https://llvm.org/bugs/show_bug.cgi?id=17603,
   * http://blog.regehr.org/archives/702, and
   * http://blog.regehr.org/archives/1055. MSVC seems to have similar problems.
   */
  uint32_t value;
  memcpy(&value, data, sizeof(value));
#if OPENSSL_ENDIAN != OPENSSL_BIG_ENDIAN
  value = bswap_u32(value);
=======
static inline unsigned constant_time_select(unsigned mask, unsigned a,
                                            unsigned b) {
  return (unsigned)(constant_time_select_s(mask, a, b));
}

/* constant_time_select_8 acts like |constant_time_select| but operates on
 * 8-bit values. */
static inline uint8_t constant_time_select_8(uint8_t mask, uint8_t a,
                                             uint8_t b) {
  return (uint8_t)(constant_time_select_s(mask, a, b));
}

/* constant_time_select_int acts like |constant_time_select| but operates on
 * ints. */
static inline int constant_time_select_int(size_t mask, int a, int b) {
  return (int)(constant_time_select_s(mask, (size_t)(a), (size_t)(b)));
}


/* Thread-safe initialisation. */

#if defined(OPENSSL_NO_THREADS)
typedef uint32_t CRYPTO_once_t;
#define CRYPTO_ONCE_INIT 0
#elif defined(OPENSSL_WINDOWS_THREADS)
typedef INIT_ONCE CRYPTO_once_t;
#define CRYPTO_ONCE_INIT INIT_ONCE_STATIC_INIT
#elif defined(OPENSSL_PTHREADS)
typedef pthread_once_t CRYPTO_once_t;
#define CRYPTO_ONCE_INIT PTHREAD_ONCE_INIT
#else
#error "Unknown threading library"
>>>>>>> d1c0de6f
#endif
  return value;
#else
  return ((uint32_t)data[0] << 24) |
         ((uint32_t)data[1] << 16) |
         ((uint32_t)data[2] << 8) |
         ((uint32_t)data[3]);
#endif
}


/* from_be_u64_ptr returns the 64-bit big-endian-encoded value at |data|. */
static inline uint64_t from_be_u64_ptr(const uint8_t *data) {
#if defined(__clang__) || defined(_MSC_VER)
  /* XXX: Unlike GCC, Clang doesn't optimize compliant access to unaligned data
   * well. See https://llvm.org/bugs/show_bug.cgi?id=20605,
   * https://llvm.org/bugs/show_bug.cgi?id=17603,
   * http://blog.regehr.org/archives/702, and
   * http://blog.regehr.org/archives/1055. MSVC seems to have similar problems.
   */
  uint64_t value;
  memcpy(&value, data, sizeof(value));
#if OPENSSL_ENDIAN != OPENSSL_BIG_ENDIAN
  value = bswap_u64(value);
#endif
  return value;
#else
  return ((uint64_t)data[0] << 56) |
         ((uint64_t)data[1] << 48) |
         ((uint64_t)data[2] << 40) |
         ((uint64_t)data[3] << 32) |
         ((uint64_t)data[4] << 24) |
         ((uint64_t)data[5] << 16) |
         ((uint64_t)data[6] << 8) |
         ((uint64_t)data[7]);
#endif
}

/* to_be_u32_ptr writes the value |x| to the location |out| in big-endian
   order. */
static inline void to_be_u32_ptr(uint8_t *out, uint32_t value) {
#if defined(__clang__) || defined(_MSC_VER)
  /* XXX: Unlike GCC, Clang doesn't optimize compliant access to unaligned data
   * well. See https://llvm.org/bugs/show_bug.cgi?id=20605,
   * https://llvm.org/bugs/show_bug.cgi?id=17603,
   * http://blog.regehr.org/archives/702, and
   * http://blog.regehr.org/archives/1055. MSVC seems to have similar problems.
   */
#if  OPENSSL_ENDIAN != OPENSSL_BIG_ENDIAN
  value = bswap_u32(value);
#endif
  memcpy(out, &value, sizeof(value));
#else
  out[0] = (uint8_t)(value >> 24);
  out[1] = (uint8_t)(value >> 16);
  out[2] = (uint8_t)(value >> 8);
  out[3] = (uint8_t)value;
#endif
}

/* to_be_u64_ptr writes the value |value| to the location |out| in big-endian
   order. */
static inline void to_be_u64_ptr(uint8_t *out, uint64_t value) {
#if defined(__clang__) || defined(_MSC_VER)
  /* XXX: Unlike GCC, Clang doesn't optimize compliant access to unaligned data
   * well. See https://llvm.org/bugs/show_bug.cgi?id=20605,
   * https://llvm.org/bugs/show_bug.cgi?id=17603,
   * http://blog.regehr.org/archives/702, and
   * http://blog.regehr.org/archives/1055. MSVC seems to have similar problems.
   */
#if  OPENSSL_ENDIAN != OPENSSL_BIG_ENDIAN
  value = bswap_u64(value);
#endif
  memcpy(out, &value, sizeof(value));
#else
  out[0] = (uint8_t)(value >> 56);
  out[1] = (uint8_t)(value >> 48);
  out[2] = (uint8_t)(value >> 40);
  out[3] = (uint8_t)(value >> 32);
  out[4] = (uint8_t)(value >> 24);
  out[5] = (uint8_t)(value >> 16);
  out[6] = (uint8_t)(value >> 8);
  out[7] = (uint8_t)value;
#endif
}

/* from_be_u64 returns the native representation of the 64-bit
 * big-endian-encoded value |x|. */
static inline uint64_t from_be_u64(uint64_t x) {
#if OPENSSL_ENDIAN != OPENSSL_BIG_ENDIAN
  x = bswap_u64(x);
#endif
  return x;
}


#if defined(__cplusplus)
}  /* extern C */
#endif

#endif  /* OPENSSL_HEADER_CRYPTO_INTERNAL_H */<|MERGE_RESOLUTION|>--- conflicted
+++ resolved
@@ -184,29 +184,6 @@
  * for false. This is useful for choosing a value based on the result of a
  * conditional in constant time. */
 
-<<<<<<< HEAD
-OPENSSL_COMPILE_ASSERT(sizeof(ptrdiff_t) == sizeof(size_t),
-                       ptrdiff_t_and_size_t_are_different_sizes);
-
-static inline size_t constant_time_msb_s(size_t a) {
-  return (size_t)((ptrdiff_t)(a) >> (sizeof(ptrdiff_t) * 8 - 1));
-}
-
-/* constant_time_msb returns the given value with the MSB copied to all the
- * other bits. */
-static inline unsigned int constant_time_msb_unsigned(unsigned int a) {
-  return (unsigned int)((int)(a) >> (sizeof(int) * 8 - 1));
-}
-
-/* constant_time_is_zero_s is like |constant_time_is_zero_unsigned| but
- * operates on |size_t|. */
-static inline size_t constant_time_is_zero_s(size_t a) {
-  return constant_time_msb_s(~a & (a - 1));
-}
-
-/* constant_time_is_zero returns 0xff..f if a == 0 and 0 otherwise. */
-static inline unsigned int constant_time_is_zero_unsigned(unsigned int a) {
-=======
 #define CONSTTIME_TRUE_S ~((size_t)0)
 #define CONSTTIME_FALSE_S ((size_t)0)
 #define CONSTTIME_TRUE ~0u
@@ -214,6 +191,10 @@
 #define CONSTTIME_TRUE_8 ((uint8_t)0xff)
 #define CONSTTIME_FALSE_8 ((uint8_t)0)
 
+
+OPENSSL_COMPILE_ASSERT(sizeof(ptrdiff_t) == sizeof(size_t),
+                       ptrdiff_t_and_size_t_are_different_sizes);
+
 /* constant_time_msb_s returns the given value with the MSB copied to all the
  * other bits. */
 static inline size_t constant_time_msb_s(size_t a) {
@@ -226,72 +207,8 @@
   return 0u - (a >> (sizeof(a) * 8 - 1));
 }
 
-/* constant_time_lt_s returns 0xff..f if a < b and 0 otherwise. */
-static inline size_t constant_time_lt_s(size_t a, size_t b) {
-  /* Consider the two cases of the problem:
-   *   msb(a) == msb(b): a < b iff the MSB of a - b is set.
-   *   msb(a) != msb(b): a < b iff the MSB of b is set.
-   *
-   * If msb(a) == msb(b) then the following evaluates as:
-   *   msb(a^((a^b)|((a-b)^a))) ==
-   *   msb(a^((a-b) ^ a))       ==   (because msb(a^b) == 0)
-   *   msb(a^a^(a-b))           ==   (rearranging)
-   *   msb(a-b)                      (because ∀x. x^x == 0)
-   *
-   * Else, if msb(a) != msb(b) then the following evaluates as:
-   *   msb(a^((a^b)|((a-b)^a))) ==
-   *   msb(a^(𝟙 | ((a-b)^a)))   ==   (because msb(a^b) == 1 and 𝟙
-   *                                  represents a value s.t. msb(𝟙) = 1)
-   *   msb(a^𝟙)                 ==   (because ORing with 1 results in 1)
-   *   msb(b)
-   *
-   *
-   * Here is an SMT-LIB verification of this formula:
-   *
-   * (define-fun lt ((a (_ BitVec 32)) (b (_ BitVec 32))) (_ BitVec 32)
-   *   (bvxor a (bvor (bvxor a b) (bvxor (bvsub a b) a)))
-   * )
-   *
-   * (declare-fun a () (_ BitVec 32))
-   * (declare-fun b () (_ BitVec 32))
-   *
-   * (assert (not (= (= #x00000001 (bvlshr (lt a b) #x0000001f)) (bvult a b))))
-   * (check-sat)
-   * (get-model)
-   */
-  return constant_time_msb_s(a^((a^b)|((a-b)^a)));
-}
-
-/* constant_time_lt acts like |constant_time_lt_s| but acts on |unsigned|. */
-static inline unsigned constant_time_lt(unsigned a, unsigned b) {
-  return (unsigned)constant_time_lt_s(a, b);
-}
-
-/* constant_time_lt_8 acts like |constant_time_lt_s| but returns an 8-bit
- * mask. */
-static inline uint8_t constant_time_lt_8(size_t a, size_t b) {
-  return (uint8_t)(constant_time_lt_s(a, b));
-}
-
-/* constant_time_ge_s returns 0xff..f if a >= b and 0 otherwise. */
-static inline size_t constant_time_ge_s(size_t a, size_t b) {
-  return ~constant_time_lt_s(a, b);
-}
-
-/* constant_time_ge acts like |constant_time_ge_s| but acts on |unsigned|. */
-static inline unsigned constant_time_ge(unsigned a, unsigned b) {
-  return (unsigned)(constant_time_ge_s(a, b));
-}
-
-/* constant_time_ge_8 acts like |constant_time_ge_s| but returns an 8-bit
- * mask. */
-static inline uint8_t constant_time_ge_8(size_t a, size_t b) {
-  return (uint8_t)(constant_time_ge_s(a, b));
-}
-
-/* constant_time_is_zero returns 0xff..f if a == 0 and 0 otherwise. */
+/* constant_time_is_zero_s returns 0xff..f if a == 0 and 0 otherwise. */
 static inline size_t constant_time_is_zero_s(size_t a) {
->>>>>>> d1c0de6f
   /* Here is an SMT-LIB verification of this formula:
    *
    * (define-fun is_zero ((a (_ BitVec 32))) (_ BitVec 32)
@@ -304,37 +221,11 @@
    * (check-sat)
    * (get-model)
    */
-<<<<<<< HEAD
-  return constant_time_msb_unsigned(~a & (a - 1));
+  return constant_time_msb_s(~a & (a - 1));
 }
 
 static inline size_t constant_time_is_nonzero_s(size_t a) {
   return constant_time_is_zero_s(constant_time_is_zero_s(a));
-}
-
-/* constant_time_eq_s acts like |constant_time_eq_int| but operates on
- * |size_t|. */
-static inline size_t constant_time_eq_s(size_t a, size_t b) {
-  return constant_time_is_zero_s(a ^ b);
-}
-
-/* constant_time_eq_int returns 0xff..f if a == b and 0 otherwise. */
-static inline unsigned int constant_time_eq_int(int a, int b) {
-  return constant_time_is_zero_unsigned((unsigned)(a) ^ (unsigned)(b));
-}
-
-/* constant_time_select_s returns (mask & a) | (~mask & b). When |mask| is
- * all 1s or all 0s (as returned by the methods above), the select methods
- * return either |a| (if |mask| is nonzero) or |b| (if |mask| is zero). it is
- * derived from BoringSSL's |constant_time_select|. */
-=======
-  return constant_time_msb_s(~a & (a - 1));
-}
-
-/* constant_time_is_zero acts like |constant_time_is_zero_s| but acts on
- * |unsigned|. */
-static inline unsigned constant_time_is_zero(unsigned a) {
-  return (unsigned)constant_time_is_zero_s(a);
 }
 
 /* constant_time_is_zero_8 acts like |constant_time_is_zero_s| but returns an
@@ -348,38 +239,19 @@
   return constant_time_is_zero_s(a ^ b);
 }
 
-/* constant_time_eq acts like |constant_time_eq_s| but acts on |unsigned|. */
-static inline unsigned constant_time_eq(unsigned a, unsigned b) {
-  return (unsigned)constant_time_eq_s(a, b);
-}
-
-/* constant_time_eq_8 acts like |constant_time_eq_s| but returns an 8-bit
- * mask. */
-static inline uint8_t constant_time_eq_8(size_t a, size_t b) {
-  return (uint8_t)(constant_time_eq_s(a, b));
-}
-
 /* constant_time_eq_int acts like |constant_time_eq_s| but works on int
  * values. */
 static inline size_t constant_time_eq_int(int a, int b) {
   return constant_time_eq_s((size_t)(a), (size_t)(b));
 }
 
-/* constant_time_eq_int_8 acts like |constant_time_eq_int| but returns an 8-bit
- * mask. */
-static inline uint8_t constant_time_eq_int_8(int a, int b) {
-  return constant_time_eq_8((size_t)(a), (size_t)(b));
-}
-
 /* constant_time_select_s returns (mask & a) | (~mask & b). When |mask| is all
  * 1s or all 0s (as returned by the methods above), the select methods return
  * either |a| (if |mask| is nonzero) or |b| (if |mask| is zero). */
->>>>>>> d1c0de6f
 static inline size_t constant_time_select_s(size_t mask, size_t a, size_t b) {
   return (mask & a) | (~mask & b);
 }
 
-<<<<<<< HEAD
 /* from_be_u32_ptr returns the 32-bit big-endian-encoded value at |data|. */
 static inline uint32_t from_be_u32_ptr(const uint8_t *data) {
 #if defined(__clang__) || defined(_MSC_VER)
@@ -393,40 +265,6 @@
   memcpy(&value, data, sizeof(value));
 #if OPENSSL_ENDIAN != OPENSSL_BIG_ENDIAN
   value = bswap_u32(value);
-=======
-static inline unsigned constant_time_select(unsigned mask, unsigned a,
-                                            unsigned b) {
-  return (unsigned)(constant_time_select_s(mask, a, b));
-}
-
-/* constant_time_select_8 acts like |constant_time_select| but operates on
- * 8-bit values. */
-static inline uint8_t constant_time_select_8(uint8_t mask, uint8_t a,
-                                             uint8_t b) {
-  return (uint8_t)(constant_time_select_s(mask, a, b));
-}
-
-/* constant_time_select_int acts like |constant_time_select| but operates on
- * ints. */
-static inline int constant_time_select_int(size_t mask, int a, int b) {
-  return (int)(constant_time_select_s(mask, (size_t)(a), (size_t)(b)));
-}
-
-
-/* Thread-safe initialisation. */
-
-#if defined(OPENSSL_NO_THREADS)
-typedef uint32_t CRYPTO_once_t;
-#define CRYPTO_ONCE_INIT 0
-#elif defined(OPENSSL_WINDOWS_THREADS)
-typedef INIT_ONCE CRYPTO_once_t;
-#define CRYPTO_ONCE_INIT INIT_ONCE_STATIC_INIT
-#elif defined(OPENSSL_PTHREADS)
-typedef pthread_once_t CRYPTO_once_t;
-#define CRYPTO_ONCE_INIT PTHREAD_ONCE_INIT
-#else
-#error "Unknown threading library"
->>>>>>> d1c0de6f
 #endif
   return value;
 #else
