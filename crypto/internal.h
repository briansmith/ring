--- conflicted
+++ resolved
@@ -536,202 +536,6 @@
 //
 // From C, this symbol should only be accessed with |OPENSSL_get_ia32cap|.
 extern uint32_t OPENSSL_ia32cap_P[4];
-<<<<<<< HEAD
-=======
-
-// OPENSSL_get_ia32cap initializes the library if needed and returns the |idx|th
-// entry of |OPENSSL_ia32cap_P|. It is marked as a pure function so duplicate
-// calls can be merged by the compiler, at least when indices match.
-OPENSSL_ATTR_PURE uint32_t OPENSSL_get_ia32cap(int idx);
-
-// See Intel manual, volume 2A, table 3-11.
-
-OPENSSL_INLINE int CRYPTO_is_FXSR_capable(void) {
-#if defined(__FXSR__)
-  return 1;
-#else
-  return (OPENSSL_get_ia32cap(0) & (1u << 24)) != 0;
-#endif
-}
-
-OPENSSL_INLINE int CRYPTO_is_intel_cpu(void) {
-  // The reserved bit 30 is used to indicate an Intel CPU.
-  return (OPENSSL_get_ia32cap(0) & (1u << 30)) != 0;
-}
-
-// See Intel manual, volume 2A, table 3-10.
-
-OPENSSL_INLINE int CRYPTO_is_PCLMUL_capable(void) {
-#if defined(__PCLMUL__)
-  return 1;
-#else
-  return (OPENSSL_get_ia32cap(1) & (1u << 1)) != 0;
-#endif
-}
-
-OPENSSL_INLINE int CRYPTO_is_SSSE3_capable(void) {
-#if defined(__SSSE3__)
-  return 1;
-#else
-  return (OPENSSL_get_ia32cap(1) & (1u << 9)) != 0;
-#endif
-}
-
-OPENSSL_INLINE int CRYPTO_is_SSE4_1_capable(void) {
-#if defined(__SSE4_1__)
-  return 1;
-#else
-  return (OPENSSL_get_ia32cap(1) & (1u << 19)) != 0;
-#endif
-}
-
-OPENSSL_INLINE int CRYPTO_is_MOVBE_capable(void) {
-#if defined(__MOVBE__)
-  return 1;
-#else
-  return (OPENSSL_get_ia32cap(1) & (1u << 22)) != 0;
-#endif
-}
-
-OPENSSL_INLINE int CRYPTO_is_AESNI_capable(void) {
-#if defined(__AES__)
-  return 1;
-#else
-  return (OPENSSL_get_ia32cap(1) & (1u << 25)) != 0;
-#endif
-}
-
-// We intentionally avoid defining a |CRYPTO_is_XSAVE_capable| function. See
-// |CRYPTO_cpu_perf_is_like_silvermont|.
-
-OPENSSL_INLINE int CRYPTO_is_AVX_capable(void) {
-#if defined(__AVX__)
-  return 1;
-#else
-  return (OPENSSL_get_ia32cap(1) & (1u << 28)) != 0;
-#endif
-}
-
-OPENSSL_INLINE int CRYPTO_is_RDRAND_capable(void) {
-  // We intentionally do not check |__RDRND__| here. On some AMD processors, we
-  // will act as if the hardware is RDRAND-incapable, even it actually supports
-  // it. See cpu_intel.c.
-  return (OPENSSL_get_ia32cap(1) & (1u << 30)) != 0;
-}
-
-// See Intel manual, volume 2A, table 3-8.
-
-OPENSSL_INLINE int CRYPTO_is_BMI1_capable(void) {
-#if defined(__BMI__)
-  return 1;
-#else
-  return (OPENSSL_get_ia32cap(2) & (1u << 3)) != 0;
-#endif
-}
-
-OPENSSL_INLINE int CRYPTO_is_AVX2_capable(void) {
-#if defined(__AVX2__)
-  return 1;
-#else
-  return (OPENSSL_get_ia32cap(2) & (1u << 5)) != 0;
-#endif
-}
-
-OPENSSL_INLINE int CRYPTO_is_BMI2_capable(void) {
-#if defined(__BMI2__)
-  return 1;
-#else
-  return (OPENSSL_get_ia32cap(2) & (1u << 8)) != 0;
-#endif
-}
-
-OPENSSL_INLINE int CRYPTO_is_ADX_capable(void) {
-#if defined(__ADX__)
-  return 1;
-#else
-  return (OPENSSL_get_ia32cap(2) & (1u << 19)) != 0;
-#endif
-}
-
-// SHA-1 and SHA-256 are defined as a single extension.
-OPENSSL_INLINE int CRYPTO_is_x86_SHA_capable(void) {
-  // We should check __SHA__ here, but for now we ignore it. We've run into a
-  // few places where projects build with -march=goldmont, but need a build that
-  // does not require SHA extensions:
-  //
-  // - Some CrOS toolchain definitions are incorrect and build with
-  //   -march=goldmont when targetting boards that are not Goldmont. b/320482539
-  //   tracks fixing this.
-  //
-  // - Sometimes projects build with -march=goldmont as a rough optimized
-  //   baseline. However, Intel CPU capabilities are not strictly linear, so
-  //   this does not quite work. Some combination of -mtune and
-  //   -march=x86-64-v{1,2,3,4} would be a better strategy here.
-  //
-  // - QEMU versions before 8.2 do not support SHA extensions and disable it
-  //   with a warning. Projects that target Goldmont and test on QEMU will
-  //   break. The long-term fix is to update to 8.2. A principled short-term fix
-  //   would be -march=goldmont -mno-sha, to reflect that the binary needs to
-  //   run on both QEMU-8.1-Goldmont and actual-Goldmont.
-  //
-  // TODO(b/320482539): Once the CrOS toolchain is fixed, try this again.
-  return (OPENSSL_get_ia32cap(2) & (1u << 29)) != 0;
-}
-
-// CRYPTO_cpu_perf_is_like_silvermont returns one if, based on a heuristic, the
-// CPU has Silvermont-like performance characteristics. It is often faster to
-// run different codepaths on these CPUs than the available instructions would
-// otherwise select. See chacha-x86_64.pl.
-//
-// Bonnell, Silvermont's predecessor in the Atom lineup, will also be matched by
-// this. Goldmont (Silvermont's successor in the Atom lineup) added XSAVE so it
-// isn't matched by this. Various sources indicate AMD first implemented MOVBE
-// and XSAVE at the same time in Jaguar, so it seems like AMD chips will not be
-// matched by this. That seems to be the case for other x86(-64) CPUs.
-OPENSSL_INLINE int CRYPTO_cpu_perf_is_like_silvermont(void) {
-  // WARNING: This MUST NOT be used to guard the execution of the XSAVE
-  // instruction. This is the "hardware supports XSAVE" bit, not the OSXSAVE bit
-  // that indicates whether we can safely execute XSAVE. This bit may be set
-  // even when XSAVE is disabled (by the operating system). See how the users of
-  // this bit use it.
-  //
-  // Historically, the XSAVE bit was artificially cleared on Knights Landing
-  // and Knights Mill chips, but as Intel has removed all support from GCC,
-  // LLVM, and SDE, we assume they are no longer worth special-casing.
-  int hardware_supports_xsave = (OPENSSL_get_ia32cap(1) & (1u << 26)) != 0;
-  return !hardware_supports_xsave && CRYPTO_is_MOVBE_capable();
-}
-
-OPENSSL_INLINE int CRYPTO_is_AVX512BW_capable(void) {
-#if defined(__AVX512BW__)
-  return 1;
-#else
-  return (OPENSSL_get_ia32cap(2) & (1u << 30)) != 0;
-#endif
-}
-
-OPENSSL_INLINE int CRYPTO_is_AVX512VL_capable(void) {
-#if defined(__AVX512VL__)
-  return 1;
-#else
-  return (OPENSSL_get_ia32cap(2) & (1u << 31)) != 0;
-#endif
-}
-
-// CRYPTO_cpu_avoid_zmm_registers returns 1 if zmm registers (512-bit vectors)
-// should not be used even if the CPU supports them.
-//
-// Note that this reuses the bit for the removed MPX feature.
-OPENSSL_INLINE int CRYPTO_cpu_avoid_zmm_registers(void) {
-  return (OPENSSL_get_ia32cap(2) & (1u << 14)) != 0;
-}
-
-OPENSSL_INLINE int CRYPTO_is_VAES_capable(void) {
-#if defined(__VAES__)
-  return 1;
-#else
-  return (OPENSSL_get_ia32cap(3) & (1u << 9)) != 0;
->>>>>>> afaccd42
 #endif
 
 #if defined(OPENSSL_ARM)
