--- conflicted
+++ resolved
@@ -11,6 +11,7 @@
 // WHATSOEVER RESULTING FROM LOSS OF USE, DATA OR PROFITS, WHETHER IN AN ACTION
 // OF CONTRACT, NEGLIGENCE OR OTHER TORTIOUS ACTION, ARISING OUT OF OR IN
 // CONNECTION WITH THE USE OR PERFORMANCE OF THIS SOFTWARE.
+// Portions Copyright (c) 2015, Google Inc.
 
 #![allow(unsafe_code)]
 
@@ -50,17 +51,14 @@
          ad)
 }
 
-<<<<<<< HEAD
-fn chacha20_poly1305_update(state: &mut [u8; POLY1305_STATE_LEN], ad: &[u8], ciphertext: &[u8]) {
-=======
 fn chacha20_poly1305_update(state: &mut [u8; POLY1305_STATE_LEN], ad: &[u8],
                             ciphertext: &[u8]) {
->>>>>>> 1cf130eb
     fn update_padded_16(state: &mut [u8; POLY1305_STATE_LEN], data: &[u8]) {
         poly1305_update(state, data);
         if data.len() % 16 != 0 {
             static PADDING: [u8; 16] = [0u8; 16];
-            poly1305_update(state, &PADDING[..PADDING.len() - (data.len() % 16)])
+            poly1305_update(state,
+                            &PADDING[..PADDING.len() - (data.len() % 16)])
         }
     }
     update_padded_16(state, ad);
@@ -156,19 +154,12 @@
         // has this limitation and come up with a better solution.
         //
         // https://rt.openssl.org/Ticket/Display.html?id=4362
-<<<<<<< HEAD
-        if cfg!(any(target_arch = "arm", target_arch = "x86")) && in_prefix_len != 0 {
-            ChaCha20_ctr32(in_out[in_prefix_len..].as_mut_ptr(),
-                           in_out[in_prefix_len..].as_ptr(),
-                           in_out.len() - in_prefix_len, chacha20_key, &counter);
-=======
         if cfg!(any(target_arch = "arm", target_arch = "x86")) &&
            in_prefix_len != 0 {
             GFp_ChaCha20_ctr32(in_out[in_prefix_len..].as_mut_ptr(),
                                in_out[in_prefix_len..].as_ptr(),
                                in_out.len() - in_prefix_len, chacha20_key,
                                &counter);
->>>>>>> 1cf130eb
             core::ptr::copy(in_out[in_prefix_len..].as_ptr(),
                             in_out.as_mut_ptr(), in_out.len() - in_prefix_len);
         } else {
@@ -230,47 +221,23 @@
 
 
 #[inline(always)]
-<<<<<<< HEAD
-fn poly1305_init(state: &mut [u8; POLY1305_STATE_LEN], key: &[u8; POLY1305_KEY_LEN]) {
-    unsafe { CRYPTO_poly1305_init(state, key) }
-=======
 fn poly1305_init(state: &mut [u8; POLY1305_STATE_LEN],
                  key: &[u8; POLY1305_KEY_LEN]) {
     unsafe {
         GFp_poly1305_init(state, key)
     }
->>>>>>> 1cf130eb
 }
 
 #[inline(always)]
-<<<<<<< HEAD
-fn poly1305_finish(state: &mut [u8; POLY1305_STATE_LEN], tag_out: &mut [u8; aead::TAG_LEN]) {
-    unsafe { CRYPTO_poly1305_finish(state, tag_out) }
-=======
 fn poly1305_finish(state: &mut [u8; POLY1305_STATE_LEN],
                    tag_out: &mut [u8; aead::TAG_LEN]) {
     unsafe {
         GFp_poly1305_finish(state, tag_out)
     }
->>>>>>> 1cf130eb
 }
 
 #[inline(always)]
 fn poly1305_update(state: &mut [u8; POLY1305_STATE_LEN], in_: &[u8]) {
-<<<<<<< HEAD
-    unsafe { CRYPTO_poly1305_update(state, in_.as_ptr(), in_.len()) }
-}
-
-extern "C" {
-    fn ChaCha20_ctr32(out: *mut u8, in_: *const u8, in_len: c::size_t,
-                      key: &[u32; CHACHA20_KEY_LEN / 4], counter: &[u32; 4]);
-    fn CRYPTO_poly1305_init(state: &mut [u8; POLY1305_STATE_LEN],
-                            key: &[u8; POLY1305_KEY_LEN]);
-    fn CRYPTO_poly1305_finish(state: &mut [u8; POLY1305_STATE_LEN],
-                              mac: &mut [u8; aead::TAG_LEN]);
-    fn CRYPTO_poly1305_update(state: &mut [u8; POLY1305_STATE_LEN],
-                              in_: *const u8, in_len: c::size_t);
-=======
     unsafe {
         GFp_poly1305_update(state, in_.as_ptr(), in_.len())
     }
@@ -286,22 +253,14 @@
                            mac: &mut [u8; aead::TAG_LEN]);
     fn GFp_poly1305_update(state: &mut [u8; POLY1305_STATE_LEN],
                            in_: *const u8, in_len: c::size_t);
->>>>>>> 1cf130eb
 }
 
 #[cfg(test)]
 mod tests {
-<<<<<<< HEAD
-    use {aead, test, error, c, polyfill};
-    use super::{ChaCha20_ctr32, CHACHA20_KEY_LEN, POLY1305_STATE_LEN, POLY1305_KEY_LEN,
-                poly1305_init, poly1305_update, poly1305_finish, make_counter};
-
-=======
     use {aead, c, error, polyfill, test};
     use super::{GFp_ChaCha20_ctr32, CHACHA20_KEY_LEN, make_counter,
                 POLY1305_STATE_LEN, POLY1305_KEY_LEN, poly1305_init,
                 poly1305_finish, poly1305_update};
->>>>>>> 1cf130eb
     #[test]
     pub fn test_chacha20_poly1305() {
         aead::tests::test_aead(&aead::CHACHA20_POLY1305,
@@ -317,18 +276,50 @@
     #[test]
     pub fn test_poly1305_state_len() {
         assert_eq!((POLY1305_STATE_LEN + 255) / 256,
-<<<<<<< HEAD
-                   (CRYPTO_POLY1305_STATE_LEN + 255) / 256);
-=======
                    (GFp_POLY1305_STATE_LEN + 255) / 256);
->>>>>>> 1cf130eb
-    }
-
-    fn test_simd(excess: usize, key: [u8; POLY1305_KEY_LEN],
-                 input: &[u8], mac: [u8; aead::TAG_LEN])
+    }
+
+    #[test]
+    pub fn test_poly1305() {
+        test::from_file("src/aead/poly1305_test.txt", |section, test_case| {
+            assert_eq!(section, "");
+            let key = test_case.consume_bytes("Key");
+            let key = slice_as_array_ref!(&key, POLY1305_KEY_LEN).unwrap();
+            let input = test_case.consume_bytes("Input");
+            let expected_mac = test_case.consume_bytes("MAC");
+            let expected_mac = slice_as_array_ref!(&expected_mac, aead::TAG_LEN).unwrap();
+
+            // Test single-shot operation.
+            let mut state = [0u8; POLY1305_STATE_LEN];
+            let mut actual_mac = [0u8; aead::TAG_LEN];
+            poly1305_init(&mut state, &key);
+            poly1305_update(&mut state, &input);
+            poly1305_finish(&mut state, &mut actual_mac);
+            assert_eq!(expected_mac[..], actual_mac[..]);
+
+            // Test streaming byte-by-byte.
+            let mut state = [0u8; POLY1305_STATE_LEN];
+            let mut actual_mac = [0u8; aead::TAG_LEN];
+            poly1305_init(&mut state, &key);
+            for chunk in input.chunks(1) {
+                poly1305_update(&mut state, chunk);
+            }
+            poly1305_finish(&mut state, &mut actual_mac);
+            assert_eq!(&expected_mac[..], &actual_mac[..]);
+
+            try!(test_simd(0, key, &input, expected_mac));
+            try!(test_simd(16, key, &input, expected_mac));
+            try!(test_simd(32, key, &input, expected_mac));
+            try!(test_simd(48, key, &input, expected_mac));
+
+            Ok(())
+        })
+    }
+
+    fn test_simd(excess: usize, key: &[u8; POLY1305_KEY_LEN],
+                 input: &[u8], expected_mac: &[u8; aead::TAG_LEN])
                  -> Result<(), error::Unspecified> {
         let mut state = [0u8; POLY1305_STATE_LEN];
-        let mut mac_out = [0u8; aead::TAG_LEN];
         poly1305_init(&mut state, &key);
 
         // Feed 16 bytes in. Some implementations begin in non-SIMD mode and
@@ -337,127 +328,24 @@
 
         poly1305_update(&mut state, &input[..init]);
         for chunk in input[init..].chunks(128 + 2 * excess) {
-            let (long, short) = if chunk.len() < (128 + excess) {
+            let (long, short) = if chunk.len() < 128 + excess {
                 (chunk, &[][..])
             } else {
                 chunk.split_at(128 + excess)
             };
-            // Feed 128 + |excess| bytes to test SIMD mode
+            // Feed 128 + |excess| bytes to test SIMD mode.
             poly1305_update(&mut state, long);
-            // Feed |excess| bytes to ensure SIMD mode can handle short inputs
+            // Feed |excess| bytes to ensure SIMD mode can handle short inputs.
             if !short.is_empty() {
                 poly1305_update(&mut state, short);
             }
         }
-        poly1305_finish(&mut state, &mut mac_out);
-        if mac != mac_out {
-            println!("SIMD pattern {} failed.", excess);
-            return Err(error::Unspecified);
-        }
+
+        let mut actual_mac = [0u8; aead::TAG_LEN];
+        poly1305_finish(&mut state, &mut actual_mac);
+        assert_eq!(expected_mac, &actual_mac, "SIMD pattern failed.");
         Ok(())
-<<<<<<< HEAD
-=======
-    }
-
-    #[test]
-    pub fn test_poly1305() {
-        test::from_file("src/aead/poly1305_test.txt", |section, test_case| {
-            assert_eq!(section, "");
-            let key_bytes = test_case.consume_bytes("Key");
-            let input = test_case.consume_bytes("Input");
-            let mac_bytes = test_case.consume_bytes("MAC");
-
-            let key = {
-                assert_eq!(key_bytes.len(), POLY1305_KEY_LEN);
-                let mut buf = [0u8; POLY1305_KEY_LEN];
-                buf.clone_from_slice(&key_bytes);
-                buf
-            };
-
-            let mac = {
-                assert_eq!(mac_bytes.len(), aead::TAG_LEN);
-                let mut buf = [0u8; aead::TAG_LEN];
-                buf.clone_from_slice(&mac_bytes);
-                buf
-            };
-
-            // Test single-shot operation
-            let mut state = [0u8; POLY1305_STATE_LEN];
-            let mut mac_out = [0u8; aead::TAG_LEN];
-            poly1305_init(&mut state, &key);
-            poly1305_update(&mut state, &input);
-            poly1305_finish(&mut state, &mut mac_out);
-            assert_eq!(mac, mac_out);
-
-            // Test streaming byte-by-byte
-            let mut state = [0u8; POLY1305_STATE_LEN];
-            let mut mac_out = [0u8; aead::TAG_LEN];
-            poly1305_init(&mut state, &key);
-            for chunk in input.chunks(1) {
-                poly1305_update(&mut state, chunk);
-            }
-            poly1305_finish(&mut state, &mut mac_out);
-            assert_eq!(mac, mac_out);
-
-            try!(test_simd(0, key, &input, mac));
-            try!(test_simd(16, key, &input, mac));
-            try!(test_simd(32, key, &input, mac));
-            try!(test_simd(48, key, &input, mac));
-
-            Ok(())
-        })
->>>>>>> 1cf130eb
-    }
-
-    #[test]
-    pub fn test_poly1305() {
-        test::from_file("src/aead/poly1305_test.txt", |section, test_case| {
-            assert_eq!(section, "");
-            let key_bytes = test_case.consume_bytes("Key");
-            let input = test_case.consume_bytes("Input");
-            let mac_bytes = test_case.consume_bytes("MAC");
-
-            let key = {
-                assert_eq!(key_bytes.len(), POLY1305_KEY_LEN);
-                let mut buf = [0u8; POLY1305_KEY_LEN];
-                buf.clone_from_slice(&key_bytes);
-                buf
-            };
-
-            let mac = {
-                assert_eq!(mac_bytes.len(), aead::TAG_LEN);
-                let mut buf = [0u8; aead::TAG_LEN];
-                buf.clone_from_slice(&mac_bytes);
-                buf
-            };
-
-            // Test single-shot operation
-            let mut state = [0u8; POLY1305_STATE_LEN];
-            let mut mac_out = [0u8; aead::TAG_LEN];
-            poly1305_init(&mut state, &key);
-            poly1305_update(&mut state, &input);
-            poly1305_finish(&mut state, &mut mac_out);
-            assert_eq!(mac, mac_out);
-
-            // Test streaming byte-by-byte
-            let mut state = [0u8; POLY1305_STATE_LEN];
-            let mut mac_out = [0u8; aead::TAG_LEN];
-            poly1305_init(&mut state, &key);
-            for chunk in input.chunks(1) {
-                poly1305_update(&mut state, chunk);
-            }
-            poly1305_finish(&mut state, &mut mac_out);
-            assert_eq!(mac, mac_out);
-
-            try!(test_simd(0, key, &input, mac));
-            try!(test_simd(16, key, &input, mac));
-            try!(test_simd(32, key, &input, mac));
-            try!(test_simd(48, key, &input, mac));
-
-            Ok(())
-        })
-    }
-
+    }
 
     // This verifies the encryption functionality provided by ChaCha20_ctr32
     // is successful when either computed on disjoint input/output buffers,
@@ -515,12 +403,8 @@
         // Straightforward encryption into disjoint buffers is computed
         // correctly.
         unsafe {
-<<<<<<< HEAD
-            ChaCha20_ctr32(buf.as_mut_ptr(), input[..len].as_ptr(), len, key, ctr);
-=======
-          GFp_ChaCha20_ctr32(in_out_buf.as_mut_ptr(), input[..len].as_ptr(),
+            GFp_ChaCha20_ctr32(buf.as_mut_ptr(), input[..len].as_ptr(),
                              len, key, &ctr);
->>>>>>> 1cf130eb
         }
         assert_eq!(&buf[..len], output);
 
@@ -536,11 +420,10 @@
         // to the input/output buffers are (partially) overlapping.
         for alignment in 0..16 {
             for offset in 0..(max_offset + 1) {
-<<<<<<< HEAD
                 let input_offset = alignment + offset;
                 buf[input_offset..][..len].copy_from_slice(input);
                 unsafe {
-                    ChaCha20_ctr32(buf[alignment..].as_mut_ptr(),
+                    GFp_ChaCha20_ctr32(buf[alignment..].as_mut_ptr(),
                                    buf[input_offset..].as_ptr(),
                                    len, key, ctr);
                 }
@@ -550,21 +433,6 @@
     }
 
     extern "C" {
-        static CRYPTO_POLY1305_STATE_LEN: c::size_t;
-=======
-              in_out_buf[alignment+offset..][..len].copy_from_slice(input);
-              unsafe {
-                  GFp_ChaCha20_ctr32(in_out_buf[alignment..].as_mut_ptr(),
-                                     in_out_buf[alignment + offset..].as_ptr(),
-                                     len, key, ctr);
-                  assert_eq!(&in_out_buf[alignment..][..len], expected);
-              }
-            }
-        }
-    }
-
-    extern {
         static GFp_POLY1305_STATE_LEN: c::size_t;
->>>>>>> 1cf130eb
     }
 }