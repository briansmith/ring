--- conflicted
+++ resolved
@@ -123,13 +123,8 @@
                 .checked_sub(in_prefix_len).ok_or(error::Unspecified)?;
     let auth_tag_len = key.algorithm().tag_len();
     let ciphertext_len =
-<<<<<<< HEAD
         ciphertext_and_tag_len.checked_sub(auth_tag_len).ok_or(error::Unspecified)?;
-    check_per_nonce_max_bytes(ciphertext_len)?;
-=======
-        ciphertext_and_tag_len.checked_sub(TAG_LEN).ok_or(error::Unspecified)?;
     check_per_nonce_max_bytes(key.key.algorithm, ciphertext_len)?;
->>>>>>> a0d65dd2
     let (in_out, received_tag) =
         ciphertext_and_tag_modified_in_place
             .split_at_mut(in_prefix_len + ciphertext_len);
@@ -357,10 +352,7 @@
     }
     Ok(())
 }
-<<<<<<< HEAD
-=======
 
 pub mod chacha20_poly1305_openssh;
 mod chacha20_poly1305;
-mod aes_gcm;
->>>>>>> a0d65dd2
+mod aes_gcm;