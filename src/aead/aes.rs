// Copyright 2018 Brian Smith.
//
// Permission to use, copy, modify, and/or distribute this software for any
// purpose with or without fee is hereby granted, provided that the above
// copyright notice and this permission notice appear in all copies.
//
// THE SOFTWARE IS PROVIDED "AS IS" AND THE AUTHORS DISCLAIM ALL WARRANTIES
// WITH REGARD TO THIS SOFTWARE INCLUDING ALL IMPLIED WARRANTIES OF
// MERCHANTABILITY AND FITNESS. IN NO EVENT SHALL THE AUTHORS BE LIABLE FOR ANY
// SPECIAL, DIRECT, INDIRECT, OR CONSEQUENTIAL DAMAGES OR ANY DAMAGES
// WHATSOEVER RESULTING FROM LOSS OF USE, DATA OR PROFITS, WHETHER IN AN ACTION
// OF CONTRACT, NEGLIGENCE OR OTHER TORTIOUS ACTION, ARISING OUT OF OR IN
// CONNECTION WITH THE USE OR PERFORMANCE OF THIS SOFTWARE.

use super::{counter, iv::Iv, quic::Sample, Block, Direction, BLOCK_LEN};
use crate::{bits::BitLength, c, cpu, endian::*, error, polyfill};

pub(crate) struct Key {
    inner: AES_KEY,
    cpu_features: cpu::Features,
}

macro_rules! set_encrypt_key {
    ( $name:ident, $bytes:expr, $key_bits:expr, $key:expr ) => {{
        extern "C" {
            fn $name(user_key: *const u8, bits: c::uint, key: &mut AES_KEY) -> c::int;
        }
        set_encrypt_key($name, $bytes, $key_bits, $key)
    }};
}

#[inline]
fn set_encrypt_key(
    f: unsafe extern "C" fn(*const u8, c::uint, &mut AES_KEY) -> c::int,
    bytes: &[u8],
    key_bits: BitLength,
    key: &mut AES_KEY,
) -> Result<(), error::Unspecified> {
    // Unusually, in this case zero means success and non-zero means failure.
    if 0 == unsafe { f(bytes.as_ptr(), key_bits.as_usize_bits() as c::uint, key) } {
        Ok(())
    } else {
        Err(error::Unspecified)
    }
}

macro_rules! encrypt_block {
    ($name:ident, $block:expr, $key:expr) => {{
        extern "C" {
            fn $name(a: &Block, r: *mut Block, key: &AES_KEY);
        }
        encrypt_block_($name, $block, $key)
    }};
}

#[inline]
fn encrypt_block_(
    f: unsafe extern "C" fn(&Block, *mut Block, &AES_KEY),
    a: Block,
    key: &Key,
) -> Block {
    let mut result = core::mem::MaybeUninit::uninit();
    unsafe {
        f(&a, result.as_mut_ptr(), &key.inner);
        result.assume_init()
    }
}

macro_rules! ctr32_encrypt_blocks {
    ($name:ident, $in_out:expr, $in_prefix_len:expr, $key:expr, $ivec:expr ) => {{
        extern "C" {
            fn $name(
                input: *const u8,
                output: *mut u8,
                blocks: c::size_t,
                key: &AES_KEY,
                ivec: &Counter,
            );
        }
        ctr32_encrypt_blocks_($name, $in_out, $in_prefix_len, $key, $ivec)
    }};
}

#[inline]
fn ctr32_encrypt_blocks_(
    f: unsafe extern "C" fn(
        input: *const u8,
        output: *mut u8,
        blocks: c::size_t,
        key: &AES_KEY,
        ivec: &Counter,
    ),
    in_out: &mut [u8],
    in_prefix_len: usize,
    key: &AES_KEY,
    ctr: &mut Counter,
) {
    let in_out_len = in_out.len().checked_sub(in_prefix_len).unwrap();
    assert_eq!(in_out_len % BLOCK_LEN, 0);

    let blocks = in_out_len / BLOCK_LEN;
    let blocks_u32 = blocks as u32;
    assert_eq!(blocks, polyfill::usize_from_u32(blocks_u32));

    let input = in_out[in_prefix_len..].as_ptr();
    let output = in_out.as_mut_ptr();

    unsafe {
        f(input, output, blocks, &key, ctr);
    }
    ctr.increment_by_less_safe(blocks_u32);
}

impl Key {
    #[inline]
    pub fn new(
        bytes: &[u8],
        variant: Variant,
        cpu_features: cpu::Features,
    ) -> Result<Self, error::Unspecified> {
        let key_bits = match variant {
            Variant::AES_128 => BitLength::from_usize_bits(128),
            Variant::AES_256 => BitLength::from_usize_bits(256),
        };
        if BitLength::from_usize_bytes(bytes.len())? != key_bits {
            return Err(error::Unspecified);
        }

        let mut key = AES_KEY {
            rd_key: [0u32; 4 * (MAX_ROUNDS + 1)],
            rounds: 0,
        };

        match detect_implementation(cpu_features) {
<<<<<<< HEAD
            #[cfg(any(
                target_arch = "aarch64",
                target_arch = "arm",
                target_arch = "x86_64",
                target_arch = "x86"
            ))]
=======
            #[cfg(not(target_arch = "mips64"))]
>>>>>>> ac53c482
            Implementation::HWAES => {
                set_encrypt_key!(GFp_aes_hw_set_encrypt_key, bytes, key_bits, &mut key)?
            }

            #[cfg(any(
                target_arch = "aarch64",
                target_arch = "arm",
                target_arch = "x86_64",
                target_arch = "x86"
            ))]
            Implementation::VPAES_BSAES => {
                set_encrypt_key!(GFp_vpaes_set_encrypt_key, bytes, key_bits, &mut key)?
            }

            #[cfg(not(target_arch = "aarch64"))]
            Implementation::NOHW => {
                set_encrypt_key!(GFp_aes_nohw_set_encrypt_key, bytes, key_bits, &mut key)?
            }
        };

        Ok(Self {
            inner: key,
            cpu_features,
        })
    }

    #[inline]
    pub fn encrypt_block(&self, a: Block) -> Block {
        match detect_implementation(self.cpu_features) {
<<<<<<< HEAD
            #[cfg(any(
                target_arch = "aarch64",
                target_arch = "arm",
                target_arch = "x86_64",
                target_arch = "x86"
            ))]
            Implementation::HWAES => encrypt_block!(GFp_aes_hw_encrypt, a, self),

            #[cfg(any(
                target_arch = "aarch64",
                target_arch = "arm",
                target_arch = "x86_64",
                target_arch = "x86"
            ))]
            Implementation::VPAES_BSAES => encrypt_block!(GFp_vpaes_encrypt, a, self),
=======
            #[cfg(not(target_arch = "mips64"))]
            Implementation::HWAES => {
                extern "C" {
                    fn GFp_aes_hw_encrypt(a: *const Block, r: *mut Block, key: &AES_KEY);
                }
                unsafe {
                    GFp_aes_hw_encrypt(aliasing_const, aliasing_mut, &self.inner);
                }
            }

            #[cfg(any(target_arch = "aarch64", target_arch = "x86_64", target_arch = "x86"))]
            Implementation::VPAES => {
                extern "C" {
                    fn GFp_vpaes_encrypt(a: *const Block, r: *mut Block, key: &AES_KEY);
                }
                unsafe {
                    GFp_vpaes_encrypt(aliasing_const, aliasing_mut, &self.inner);
                }
            }
>>>>>>> ac53c482

            #[cfg(not(target_arch = "aarch64"))]
            Implementation::NOHW => encrypt_block!(GFp_aes_nohw_encrypt, a, self),
        }
    }

    #[inline]
    pub fn encrypt_iv_xor_block(&self, iv: Iv, input: Block) -> Block {
        let mut output = self.encrypt_block(Block::from(&iv.into_bytes_less_safe()));
        output.bitxor_assign(input);
        output
    }

    #[inline]
    pub(super) fn ctr32_encrypt_blocks(
        &self,
        in_out: &mut [u8],
        direction: Direction,
        ctr: &mut Counter,
    ) {
<<<<<<< HEAD
=======
        #[cfg(not(target_arch = "mips64"))]
        let output: *mut u8 = in_out.as_mut_ptr();
>>>>>>> ac53c482
        let in_prefix_len = match direction {
            Direction::Opening { in_prefix_len } => in_prefix_len,
            Direction::Sealing => 0,
        };
<<<<<<< HEAD
=======
        #[cfg(not(target_arch = "mips64"))]
        let input: *const u8 = in_out[in_prefix_len..].as_ptr();
>>>>>>> ac53c482

        let in_out_len = in_out.len().checked_sub(in_prefix_len).unwrap();

        assert_eq!(in_out_len % BLOCK_LEN, 0);

        match detect_implementation(self.cpu_features) {
<<<<<<< HEAD
            #[cfg(any(
                target_arch = "aarch64",
                target_arch = "arm",
                target_arch = "x86_64",
                target_arch = "x86"
            ))]
            Implementation::HWAES => ctr32_encrypt_blocks!(
                GFp_aes_hw_ctr32_encrypt_blocks,
                in_out,
                in_prefix_len,
                &self.inner,
                ctr
            ),

            #[cfg(any(target_arch = "aarch64", target_arch = "arm", target_arch = "x86_64"))]
            Implementation::VPAES_BSAES => {
                // 8 blocks is the cut-off point where it's faster to use BSAES.
                #[cfg(target_arch = "arm")]
                let in_out = if in_out_len >= 8 * BLOCK_LEN {
                    let remainder = in_out_len % (8 * BLOCK_LEN);
                    let bsaes_in_out_len = if remainder < (4 * BLOCK_LEN) {
                        in_out_len - remainder
                    } else {
                        in_out_len
                    };

                    let mut bsaes_key = AES_KEY {
                        rd_key: [0u32; 4 * (MAX_ROUNDS + 1)],
                        rounds: 0,
                    };
                    extern "C" {
                        fn GFp_vpaes_encrypt_key_to_bsaes(
                            bsaes_key: &mut AES_KEY,
                            vpaes_key: &AES_KEY,
                        );
                    }
                    unsafe {
                        GFp_vpaes_encrypt_key_to_bsaes(&mut bsaes_key, &self.inner);
                    }
                    ctr32_encrypt_blocks!(
                        GFp_bsaes_ctr32_encrypt_blocks,
                        &mut in_out[..(bsaes_in_out_len + in_prefix_len)],
                        in_prefix_len,
                        &bsaes_key,
                        ctr
=======
            #[cfg(not(target_arch = "mips64"))]
            Implementation::HWAES => {
                extern "C" {
                    fn GFp_aes_hw_ctr32_encrypt_blocks(
                        input: *const u8,
                        output: *mut u8,
                        blocks: c::size_t,
                        key: &AES_KEY,
                        ivec: &Counter,
                    );
                }
                unsafe {
                    GFp_aes_hw_ctr32_encrypt_blocks(input, output, blocks, &self.inner, ctr);
                }
                ctr.increment_by_less_safe(blocks_u32);
            }

            #[cfg(target_arch = "aarch64")]
            Implementation::VPAES => {
                extern "C" {
                    fn GFp_vpaes_ctr32_encrypt_blocks(
                        input: *const u8,
                        output: *mut u8,
                        blocks: c::size_t,
                        key: &AES_KEY,
                        ivec: &Counter,
>>>>>>> ac53c482
                    );

                    &mut in_out[bsaes_in_out_len..]
                } else {
                    in_out
                };

                ctr32_encrypt_blocks!(
                    GFp_vpaes_ctr32_encrypt_blocks,
                    in_out,
                    in_prefix_len,
                    &self.inner,
                    ctr
                )
            }

            #[cfg(any(target_arch = "x86"))]
            Implementation::VPAES_BSAES => {
                super::shift::shift_full_blocks(in_out, in_prefix_len, |input| {
                    self.encrypt_iv_xor_block(ctr.increment(), Block::from(input))
                });
            }

            #[cfg(not(target_arch = "aarch64"))]
            Implementation::NOHW => ctr32_encrypt_blocks!(
                GFp_aes_nohw_ctr32_encrypt_blocks,
                in_out,
                in_prefix_len,
                &self.inner,
                ctr
            ),
        }
    }

    pub fn new_mask(&self, sample: Sample) -> [u8; 5] {
        let block = self.encrypt_block(Block::from(&sample));

        let mut out: [u8; 5] = [0; 5];
        out.copy_from_slice(&block.as_ref()[..5]);

        out
    }

    // TODO: use `matches!` when MSRV increases to 1.42.0 and remove this
    // `#[allow(...)]`
    #[allow(clippy::unknown_clippy_lints)]
    #[allow(clippy::match_like_matches_macro)]
    #[cfg(target_arch = "x86_64")]
    #[must_use]
    pub fn is_aes_hw(&self) -> bool {
        match detect_implementation(self.cpu_features) {
            Implementation::HWAES => true,
            _ => false,
        }
    }

    #[cfg(target_arch = "x86_64")]
    #[must_use]
    pub(super) fn inner_less_safe(&self) -> &AES_KEY {
        &self.inner
    }
}

// Keep this in sync with AES_KEY in aes.h.
#[repr(C)]
pub(super) struct AES_KEY {
    pub rd_key: [u32; 4 * (MAX_ROUNDS + 1)],
    pub rounds: c::uint,
}

// Keep this in sync with `AES_MAXNR` in aes.h.
const MAX_ROUNDS: usize = 14;

pub enum Variant {
    AES_128,
    AES_256,
}

pub type Counter = counter::Counter<BigEndian<u32>>;

#[repr(C)] // Only so `Key` can be `#[repr(C)]`
#[derive(Clone, Copy)]
pub enum Implementation {
<<<<<<< HEAD
    #[cfg(any(
        target_arch = "aarch64",
        target_arch = "arm",
        target_arch = "x86_64",
        target_arch = "x86"
    ))]
=======
    #[cfg(not(target_arch = "mips64"))]
>>>>>>> ac53c482
    HWAES = 1,

    // On "arm" only, this indicates that the bsaes implementation may be used.
    #[cfg(any(
        target_arch = "aarch64",
        target_arch = "arm",
        target_arch = "x86_64",
        target_arch = "x86"
    ))]
    VPAES_BSAES = 2,

    #[cfg(not(target_arch = "aarch64"))]
    NOHW = 3,
}

#[cfg(target_arch = "mips64")]
fn detect_implementation(_cpu_features: cpu::Features) -> Implementation {
    Implementation::Fallback
}

#[cfg(not(target_arch = "mips64"))]
fn detect_implementation(cpu_features: cpu::Features) -> Implementation {
    // `cpu_features` is only used for specific platforms.
    #[cfg(not(any(
        target_arch = "aarch64",
        target_arch = "arm",
        target_arch = "x86_64",
        target_arch = "x86"
    )))]
    let _cpu_features = cpu_features;

    #[cfg(any(
        target_arch = "aarch64",
        target_arch = "arm",
        target_arch = "x86_64",
        target_arch = "x86"
    ))]
    {
        if cpu::intel::AES.available(cpu_features) || cpu::arm::AES.available(cpu_features) {
            return Implementation::HWAES;
        }
    }

    #[cfg(any(target_arch = "x86_64", target_arch = "x86"))]
    {
        if cpu::intel::SSSE3.available(cpu_features) {
            return Implementation::VPAES_BSAES;
        }
    }

    #[cfg(target_arch = "arm")]
    {
        if cpu::arm::NEON.available(cpu_features) {
            return Implementation::VPAES_BSAES;
        }
    }

    #[cfg(target_arch = "aarch64")]
    {
        Implementation::VPAES_BSAES
    }

    #[cfg(not(target_arch = "aarch64"))]
    {
        Implementation::NOHW
    }
}

#[cfg(test)]
mod tests {
    use super::{super::BLOCK_LEN, *};
    use crate::test;
    use core::convert::TryInto;

    #[test]
    pub fn test_aes() {
        test::run(test_file!("aes_tests.txt"), |section, test_case| {
            assert_eq!(section, "");
            let key = consume_key(test_case, "Key");
            let input = test_case.consume_bytes("Input");
            let input: &[u8; BLOCK_LEN] = input.as_slice().try_into()?;
            let expected_output = test_case.consume_bytes("Output");

            let block = Block::from(input);
            let output = key.encrypt_block(block);
            assert_eq!(output.as_ref(), &expected_output[..]);

            Ok(())
        })
    }

    fn consume_key(test_case: &mut test::TestCase, name: &str) -> Key {
        let key = test_case.consume_bytes(name);
        let variant = match key.len() {
            16 => Variant::AES_128,
            32 => Variant::AES_256,
            _ => unreachable!(),
        };
        Key::new(&key[..], variant, cpu::features()).unwrap()
    }
}<|MERGE_RESOLUTION|>--- conflicted
+++ resolved
@@ -132,16 +132,12 @@
         };
 
         match detect_implementation(cpu_features) {
-<<<<<<< HEAD
             #[cfg(any(
                 target_arch = "aarch64",
                 target_arch = "arm",
                 target_arch = "x86_64",
                 target_arch = "x86"
             ))]
-=======
-            #[cfg(not(target_arch = "mips64"))]
->>>>>>> ac53c482
             Implementation::HWAES => {
                 set_encrypt_key!(GFp_aes_hw_set_encrypt_key, bytes, key_bits, &mut key)?
             }
@@ -171,7 +167,6 @@
     #[inline]
     pub fn encrypt_block(&self, a: Block) -> Block {
         match detect_implementation(self.cpu_features) {
-<<<<<<< HEAD
             #[cfg(any(
                 target_arch = "aarch64",
                 target_arch = "arm",
@@ -187,27 +182,6 @@
                 target_arch = "x86"
             ))]
             Implementation::VPAES_BSAES => encrypt_block!(GFp_vpaes_encrypt, a, self),
-=======
-            #[cfg(not(target_arch = "mips64"))]
-            Implementation::HWAES => {
-                extern "C" {
-                    fn GFp_aes_hw_encrypt(a: *const Block, r: *mut Block, key: &AES_KEY);
-                }
-                unsafe {
-                    GFp_aes_hw_encrypt(aliasing_const, aliasing_mut, &self.inner);
-                }
-            }
-
-            #[cfg(any(target_arch = "aarch64", target_arch = "x86_64", target_arch = "x86"))]
-            Implementation::VPAES => {
-                extern "C" {
-                    fn GFp_vpaes_encrypt(a: *const Block, r: *mut Block, key: &AES_KEY);
-                }
-                unsafe {
-                    GFp_vpaes_encrypt(aliasing_const, aliasing_mut, &self.inner);
-                }
-            }
->>>>>>> ac53c482
 
             #[cfg(not(target_arch = "aarch64"))]
             Implementation::NOHW => encrypt_block!(GFp_aes_nohw_encrypt, a, self),
@@ -228,27 +202,30 @@
         direction: Direction,
         ctr: &mut Counter,
     ) {
-<<<<<<< HEAD
-=======
-        #[cfg(not(target_arch = "mips64"))]
+        #[cfg(any(
+            target_arch = "aarch64",
+            target_arch = "arm",
+            target_arch = "x86_64",
+            target_arch = "x86"
+        ))]
         let output: *mut u8 = in_out.as_mut_ptr();
->>>>>>> ac53c482
         let in_prefix_len = match direction {
             Direction::Opening { in_prefix_len } => in_prefix_len,
             Direction::Sealing => 0,
         };
-<<<<<<< HEAD
-=======
-        #[cfg(not(target_arch = "mips64"))]
+        #[cfg(any(
+            target_arch = "aarch64",
+            target_arch = "arm",
+            target_arch = "x86_64",
+            target_arch = "x86"
+        ))]
         let input: *const u8 = in_out[in_prefix_len..].as_ptr();
->>>>>>> ac53c482
 
         let in_out_len = in_out.len().checked_sub(in_prefix_len).unwrap();
 
         assert_eq!(in_out_len % BLOCK_LEN, 0);
 
         match detect_implementation(self.cpu_features) {
-<<<<<<< HEAD
             #[cfg(any(
                 target_arch = "aarch64",
                 target_arch = "arm",
@@ -294,34 +271,6 @@
                         in_prefix_len,
                         &bsaes_key,
                         ctr
-=======
-            #[cfg(not(target_arch = "mips64"))]
-            Implementation::HWAES => {
-                extern "C" {
-                    fn GFp_aes_hw_ctr32_encrypt_blocks(
-                        input: *const u8,
-                        output: *mut u8,
-                        blocks: c::size_t,
-                        key: &AES_KEY,
-                        ivec: &Counter,
-                    );
-                }
-                unsafe {
-                    GFp_aes_hw_ctr32_encrypt_blocks(input, output, blocks, &self.inner, ctr);
-                }
-                ctr.increment_by_less_safe(blocks_u32);
-            }
-
-            #[cfg(target_arch = "aarch64")]
-            Implementation::VPAES => {
-                extern "C" {
-                    fn GFp_vpaes_ctr32_encrypt_blocks(
-                        input: *const u8,
-                        output: *mut u8,
-                        blocks: c::size_t,
-                        key: &AES_KEY,
-                        ivec: &Counter,
->>>>>>> ac53c482
                     );
 
                     &mut in_out[bsaes_in_out_len..]
@@ -405,16 +354,12 @@
 #[repr(C)] // Only so `Key` can be `#[repr(C)]`
 #[derive(Clone, Copy)]
 pub enum Implementation {
-<<<<<<< HEAD
     #[cfg(any(
         target_arch = "aarch64",
         target_arch = "arm",
         target_arch = "x86_64",
         target_arch = "x86"
     ))]
-=======
-    #[cfg(not(target_arch = "mips64"))]
->>>>>>> ac53c482
     HWAES = 1,
 
     // On "arm" only, this indicates that the bsaes implementation may be used.
@@ -430,12 +375,6 @@
     NOHW = 3,
 }
 
-#[cfg(target_arch = "mips64")]
-fn detect_implementation(_cpu_features: cpu::Features) -> Implementation {
-    Implementation::Fallback
-}
-
-#[cfg(not(target_arch = "mips64"))]
 fn detect_implementation(cpu_features: cpu::Features) -> Implementation {
     // `cpu_features` is only used for specific platforms.
     #[cfg(not(any(
