// Copyright 2015-2016 Brian Smith.
//
// Permission to use, copy, modify, and/or distribute this software for any
// purpose with or without fee is hereby granted, provided that the above
// copyright notice and this permission notice appear in all copies.
//
// THE SOFTWARE IS PROVIDED "AS IS" AND THE AUTHORS DISCLAIM ALL WARRANTIES
// WITH REGARD TO THIS SOFTWARE INCLUDING ALL IMPLIED WARRANTIES OF
// MERCHANTABILITY AND FITNESS. IN NO EVENT SHALL THE AUTHORS BE LIABLE FOR ANY
// SPECIAL, DIRECT, INDIRECT, OR CONSEQUENTIAL DAMAGES OR ANY DAMAGES
// WHATSOEVER RESULTING FROM LOSS OF USE, DATA OR PROFITS, WHETHER IN AN ACTION
// OF CONTRACT, NEGLIGENCE OR OTHER TORTIOUS ACTION, ARISING OUT OF OR IN
// CONNECTION WITH THE USE OR PERFORMANCE OF THIS SOFTWARE.

#![allow(unsafe_code)]

use {aead, bssl, c, error, polyfill};

const AES_128_KEY_LEN: usize = 128 / 8;
const AES_256_KEY_LEN: usize = 32; // 256 / 8

pub const AES_KEY_CTX_BUF_LEN: usize = AES_KEY_BUF_LEN + GCM128_SERIALIZED_LEN;

// Keep this in sync with `AES_KEY` in aes.h.
const AES_KEY_BUF_LEN: usize = (4 * 4 * (AES_MAX_ROUNDS + 1)) + 8;

// Keep this in sync with `AES_MAXNR` in aes.h.
const AES_MAX_ROUNDS: usize = 14;

// Keep this in sync with `GCM128_SERIALIZED_LEN` in gcm.h.
// TODO: test.
// TODO: some implementations of GCM don't require the buffer to be this big.
// We should shrink it down on those platforms since this is still huge.
const GCM128_SERIALIZED_LEN: usize = 16 * 16;


/// AES-128 in GCM mode with 128-bit tags and 96 bit nonces.
///
/// C analog: `EVP_aead_aes_128_gcm`
///
/// Go analog: [`crypto.aes`](https://golang.org/pkg/crypto/aes/)
pub static AES_128_GCM: aead::Algorithm = aead::Algorithm {
    key_len: AES_128_KEY_LEN,
    init: aes_gcm_init,
    seal: aes_gcm_seal,
    open: aes_gcm_open,
};

/// AES-256 in GCM mode with 128-bit tags and 96 bit nonces.
///
/// C analog: `EVP_aead_aes_256_gcm`
///
/// Go analog: [`crypto.aes`](https://golang.org/pkg/crypto/aes/)
pub static AES_256_GCM: aead::Algorithm = aead::Algorithm {
    key_len: AES_256_KEY_LEN,
    init: aes_gcm_init,
    seal: aes_gcm_seal,
    open: aes_gcm_open,
};

fn aes_gcm_init(ctx_buf: &mut [u8], key: &[u8]) -> Result<(), error::Unspecified> {
    bssl::map_result(unsafe {
<<<<<<< HEAD
        evp_aead_aes_gcm_init(ctx_buf.as_mut_ptr(), ctx_buf.len(), key.as_ptr(), key.len())
=======
        GFp_aes_gcm_init(ctx_buf.as_mut_ptr(), ctx_buf.len(), key.as_ptr(),
                         key.len())
>>>>>>> 1cf130eb
    })
}

fn aes_gcm_seal(ctx: &[u64; aead::KEY_CTX_BUF_ELEMS],
                nonce: &[u8; aead::NONCE_LEN], in_out: &mut [u8],
                tag: &mut [u8; aead::TAG_LEN], ad: &[u8])
                -> Result<(), error::Unspecified> {
    let ctx = polyfill::slice::u64_as_u8(ctx);
    bssl::map_result(unsafe {
        GFp_aes_gcm_seal(ctx.as_ptr(), in_out.as_mut_ptr(), in_out.len(), tag,
                         nonce, ad.as_ptr(), ad.len())
    })
}

fn aes_gcm_open(ctx: &[u64; aead::KEY_CTX_BUF_ELEMS],
                nonce: &[u8; aead::NONCE_LEN], in_out: &mut [u8],
                in_prefix_len: usize, tag_out: &mut [u8; aead::TAG_LEN],
                ad: &[u8]) -> Result<(), error::Unspecified> {
    let ctx = polyfill::slice::u64_as_u8(ctx);
    bssl::map_result(unsafe {
        GFp_aes_gcm_open(ctx.as_ptr(), in_out.as_mut_ptr(),
                         in_out.len() - in_prefix_len, tag_out, nonce,
                         in_out[in_prefix_len..].as_ptr(), ad.as_ptr(),
                         ad.len())
    })
}

extern {
    fn GFp_aes_gcm_init(ctx_buf: *mut u8, ctx_buf_len: c::size_t,
                        key: *const u8, key_len: c::size_t) -> c::int;

    fn GFp_aes_gcm_seal(ctx_buf: *const u8, in_out: *mut u8,
                        in_out_len: c::size_t,
                        tag_out: &mut [u8; aead::TAG_LEN],
                        nonce: &[u8; aead::NONCE_LEN], ad: *const u8,
                        ad_len: c::size_t) -> c::int;

    fn GFp_aes_gcm_open(ctx_buf: *const u8, out: *mut u8,
                        in_out_len: c::size_t,
                        tag_out: &mut [u8; aead::TAG_LEN],
                        nonce: &[u8; aead::NONCE_LEN], in_: *const u8,
                        ad: *const u8, ad_len: c::size_t) -> c::int;
}


#[cfg(test)]
mod tests {
    use {c, test};
<<<<<<< HEAD
    use super::super::super::aead;
    use super::super::tests::test_aead;
    use super::AES_MAX_ROUNDS;
=======
    use super::AES_MAX_ROUNDS;
    use super::super::super::aead;
    use super::super::tests::test_aead;
>>>>>>> 1cf130eb

    #[test]
    pub fn test_aes_gcm_128() {
        test_aead(&aead::AES_128_GCM,
                  "crypto/cipher/test/aes_128_gcm_tests.txt");
    }

    #[test]
    pub fn test_aes_gcm_256() {
        test_aead(&aead::AES_256_GCM,
                  "crypto/cipher/test/aes_256_gcm_tests.txt");
    }

    fn convert_block(data: &[u8]) -> [u8; AES_BLOCK_SIZE] {
        let mut buf = [0u8; AES_BLOCK_SIZE];
        buf.clone_from_slice(data);
        buf
    }

    #[test]
    pub fn test_aes() {
        test::from_file("src/aead/aes_tests.txt", |section, test_case| {
            assert_eq!(section, "");
            let key = test_case.consume_bytes("Key");
            let input = convert_block(&test_case.consume_bytes("Input"));
            let output = convert_block(&test_case.consume_bytes("Output"));

            let mut aes_key = AesKey {
                rd_key: [0u32; 4 * (AES_MAX_ROUNDS + 1)],
                rounds: 0,
            };

            unsafe {
                // Key setup
<<<<<<< HEAD
                if AES_set_encrypt_key(key.as_ptr(), key.len() * 8, &mut aes_key) != 0 {
=======
                if GFp_AES_set_encrypt_key(key.as_ptr(), key.len() * 8,
                                           &mut aes_key) != 0 {
>>>>>>> 1cf130eb
                    panic!("Failed to set aes key");
                }

                // Encryption into separate buffer
                let mut buf = [0u8; AES_BLOCK_SIZE];
<<<<<<< HEAD
                AES_encrypt(input.as_ptr(), buf.as_mut_ptr(), &aes_key);
=======
                GFp_AES_encrypt(input.as_ptr(), buf.as_mut_ptr(), &aes_key);
>>>>>>> 1cf130eb
                assert_eq!(buf, output);

                // In-place encryption
                buf.clone_from_slice(&input[..]);
<<<<<<< HEAD
                AES_encrypt(buf.as_ptr(), buf.as_mut_ptr(), &aes_key);
=======
                GFp_AES_encrypt(buf.as_ptr(), buf.as_mut_ptr(), &aes_key);
>>>>>>> 1cf130eb
                assert_eq!(buf, output);
            };
            Ok(())
        })
    }

    const AES_BLOCK_SIZE: usize = 16;

    #[repr(C)]
    pub struct AesKey {
        pub rd_key: [u32; 4 * (AES_MAX_ROUNDS + 1)],
        pub rounds: usize,
    }

    extern "C" {
<<<<<<< HEAD
        fn AES_set_encrypt_key(key: *const u8, bits: usize, aes_key: *mut AesKey) -> c::int;
        fn AES_encrypt(in_: *const u8, out: *mut u8, key: *const AesKey);
=======
        fn GFp_AES_set_encrypt_key(key: *const u8, bits: usize,
                                   aes_key: *mut AesKey) -> c::int;
        fn GFp_AES_encrypt(in_: *const u8, out: *mut u8, key: *const AesKey);
>>>>>>> 1cf130eb
    }
}<|MERGE_RESOLUTION|>--- conflicted
+++ resolved
@@ -60,12 +60,8 @@
 
 fn aes_gcm_init(ctx_buf: &mut [u8], key: &[u8]) -> Result<(), error::Unspecified> {
     bssl::map_result(unsafe {
-<<<<<<< HEAD
-        evp_aead_aes_gcm_init(ctx_buf.as_mut_ptr(), ctx_buf.len(), key.as_ptr(), key.len())
-=======
         GFp_aes_gcm_init(ctx_buf.as_mut_ptr(), ctx_buf.len(), key.as_ptr(),
                          key.len())
->>>>>>> 1cf130eb
     })
 }
 
@@ -114,15 +110,9 @@
 #[cfg(test)]
 mod tests {
     use {c, test};
-<<<<<<< HEAD
-    use super::super::super::aead;
-    use super::super::tests::test_aead;
-    use super::AES_MAX_ROUNDS;
-=======
     use super::AES_MAX_ROUNDS;
     use super::super::super::aead;
     use super::super::tests::test_aead;
->>>>>>> 1cf130eb
 
     #[test]
     pub fn test_aes_gcm_128() {
@@ -136,53 +126,35 @@
                   "crypto/cipher/test/aes_256_gcm_tests.txt");
     }
 
-    fn convert_block(data: &[u8]) -> [u8; AES_BLOCK_SIZE] {
-        let mut buf = [0u8; AES_BLOCK_SIZE];
-        buf.clone_from_slice(data);
-        buf
-    }
-
     #[test]
     pub fn test_aes() {
         test::from_file("src/aead/aes_tests.txt", |section, test_case| {
             assert_eq!(section, "");
             let key = test_case.consume_bytes("Key");
-            let input = convert_block(&test_case.consume_bytes("Input"));
-            let output = convert_block(&test_case.consume_bytes("Output"));
+            let input = test_case.consume_bytes("Input");
+            let input = slice_as_array_ref!(&input, AES_BLOCK_SIZE).unwrap();
+            let expected_output = test_case.consume_bytes("Output");
+            let expected_output = slice_as_array_ref!(&expected_output, AES_BLOCK_SIZE).unwrap();
 
-            let mut aes_key = AesKey {
+            let mut aes_key = AES_KEY {
                 rd_key: [0u32; 4 * (AES_MAX_ROUNDS + 1)],
                 rounds: 0,
             };
 
             unsafe {
                 // Key setup
-<<<<<<< HEAD
-                if AES_set_encrypt_key(key.as_ptr(), key.len() * 8, &mut aes_key) != 0 {
-=======
-                if GFp_AES_set_encrypt_key(key.as_ptr(), key.len() * 8,
-                                           &mut aes_key) != 0 {
->>>>>>> 1cf130eb
-                    panic!("Failed to set aes key");
-                }
+                let res = GFp_AES_set_encrypt_key(key.as_ptr(), key.len() * 8, &mut aes_key);
+                assert_eq!(res, 0, "GFp_AES_set_encrypt_key failed");
 
                 // Encryption into separate buffer
-                let mut buf = [0u8; AES_BLOCK_SIZE];
-<<<<<<< HEAD
-                AES_encrypt(input.as_ptr(), buf.as_mut_ptr(), &aes_key);
-=======
-                GFp_AES_encrypt(input.as_ptr(), buf.as_mut_ptr(), &aes_key);
->>>>>>> 1cf130eb
-                assert_eq!(buf, output);
+                let mut output_buf = [0u8; AES_BLOCK_SIZE];
+                GFp_AES_encrypt(input.as_ptr(), output_buf.as_mut_ptr(), &aes_key);
+                assert_eq!(&output_buf[..], &expected_output[..]);
 
                 // In-place encryption
-                buf.clone_from_slice(&input[..]);
-<<<<<<< HEAD
-                AES_encrypt(buf.as_ptr(), buf.as_mut_ptr(), &aes_key);
-=======
-                GFp_AES_encrypt(buf.as_ptr(), buf.as_mut_ptr(), &aes_key);
->>>>>>> 1cf130eb
-                assert_eq!(buf, output);
+                output_buf.copy_from_slice(&input[..]);
+                GFp_AES_encrypt(output_buf.as_ptr(), output_buf.as_mut_ptr(), &aes_key);
+                assert_eq!(&output_buf[..], &expected_output[..]);
             };
             Ok(())
         })
@@ -190,20 +162,17 @@
 
     const AES_BLOCK_SIZE: usize = 16;
 
+    // Keep this in sync with AES_KEY in aes.h
     #[repr(C)]
-    pub struct AesKey {
+    #[allow(non_camel_case_types)]
+    pub struct AES_KEY {
         pub rd_key: [u32; 4 * (AES_MAX_ROUNDS + 1)],
         pub rounds: usize,
     }
 
     extern "C" {
-<<<<<<< HEAD
-        fn AES_set_encrypt_key(key: *const u8, bits: usize, aes_key: *mut AesKey) -> c::int;
-        fn AES_encrypt(in_: *const u8, out: *mut u8, key: *const AesKey);
-=======
         fn GFp_AES_set_encrypt_key(key: *const u8, bits: usize,
-                                   aes_key: *mut AesKey) -> c::int;
-        fn GFp_AES_encrypt(in_: *const u8, out: *mut u8, key: *const AesKey);
->>>>>>> 1cf130eb
+                                   aes_key: *mut AES_KEY) -> c::int;
+        fn GFp_AES_encrypt(in_: *const u8, out: *mut u8, key: *const AES_KEY);
     }
 }