﻿// Copyright 2015-2016 Brian Smith.
//
// Permission to use, copy, modify, and/or distribute this software for any
// purpose with or without fee is hereby granted, provided that the above
// copyright notice and this permission notice appear in all copies.
//
// THE SOFTWARE IS PROVIDED "AS IS" AND AND THE AUTHORS DISCLAIM ALL WARRANTIES
// WITH REGARD TO THIS SOFTWARE INCLUDING ALL IMPLIED WARRANTIES OF
// MERCHANTABILITY AND FITNESS. IN NO EVENT SHALL THE AUTHORS BE LIABLE FOR ANY
// SPECIAL, DIRECT, INDIRECT, OR CONSEQUENTIAL DAMAGES OR ANY DAMAGES
// WHATSOEVER RESULTING FROM LOSS OF USE, DATA OR PROFITS, WHETHER IN AN ACTION
// OF CONTRACT, NEGLIGENCE OR OTHER TORTIOUS ACTION, ARISING OUT OF OR IN
// CONNECTION WITH THE USE OR PERFORMANCE OF THIS SOFTWARE.

//! Multi-precision integers.
//!
//! # Modular Arithmetic.
//!
//! Modular arithmetic is done in finite commutative rings ℤ/mℤ for some
//! modulus *m*. We work in finite commutative rings instead of finite fields
//! because the RSA public modulus *n* is not prime, which means ℤ/nℤ contains
//! nonzero elements that have no multiplicative inverse, so ℤ/nℤ is not a
//! finite field.
//!
//! In some calculations we need to deal with multiple rings at once. For
//! example, RSA private key operations operate in the rings ℤ/nℤ, ℤ/pℤ, and
//! ℤ/qℤ. Types and functions dealing with such rings are all parameterized
//! over a type `M` to ensure that we don't wrongly mix up the math, e.g. by
//! multiplying an element of ℤ/pℤ by an element of ℤ/qℤ modulo q. This follows
//! the "unit" pattern described in [Static checking of units in Servo]; `Elem`,
//! `ElemDecoded`, and `Modulus` are analogous to `geom::Length`, and
//! `super::N` and `super::signing::{P, QQ, Q}` are analogous to `Mm` and `Inch`.
//!
//! [Static checking of units in Servo]:
//!     https://blog.mozilla.org/research/2014/06/23/static-checking-of-units-in-servo/


// XXX TODO: Remove this once RSA verification has been done in Rust.
#![cfg_attr(not(feature = "rsa_signing"), allow(dead_code))]

use {bits, bssl, c, der, error, rand, untrusted};
use core;
use core::marker::PhantomData;

/// This is defined for comparing values instead of using `PartialOrd` because
/// there `PartialOrd` requires `PartialEq`, which we do not otherwise require.
/// Also, this `Result<>`-based interface is more convenient for callers' uses.
pub fn verify_less_than<A: core::convert::AsRef<BIGNUM>,
                        B: core::convert::AsRef<BIGNUM>>(a: &A, b: &B)
        -> Result<(), error::Unspecified> {
    let r = unsafe { GFp_BN_ucmp(a.as_ref(), b.as_ref()) };
    if !(r < 0) {
        return Err(error::Unspecified);
    }
    Ok(())
}


impl<M> AsRef<BN_MONT_CTX> for Modulus<M> {
    fn as_ref(&self) -> &BN_MONT_CTX { unsafe { &*self.ctx } }
}

impl<M> AsRef<BIGNUM> for Modulus<M> {
    fn as_ref<'a>(&'a self) -> &'a BIGNUM {
        unsafe { GFp_BN_MONT_CTX_get0_n(self.as_ref()) }
    }
}

impl AsRef<BIGNUM> for OddPositive {
    fn as_ref<'a>(&'a self) -> &'a BIGNUM { self.0.as_ref() }
}

impl AsRef<BIGNUM> for Positive {
    fn as_ref<'a>(&'a self) -> &'a BIGNUM { self.0.as_ref() }
}

impl AsRef<BIGNUM> for Nonnegative {
    fn as_ref<'a>(&'a self) -> &'a BIGNUM { unsafe { &*self.0 } }
}


/// Non-negative, non-zero integers.
///
/// This set is sometimes called `Natural` or `Counting`, but texts, libraries,
/// and standards disagree on whether to include zero in them, so we avoid
/// those names.
pub struct Positive(Nonnegative);

impl Positive {
    // Parses a single ASN.1 DER-encoded `Integer`, which most be positive.
    pub fn from_der(input: &mut untrusted::Reader)
                    -> Result<Positive, error::Unspecified> {
        Self::from_be_bytes(try!(der::positive_integer(input)))
    }

    // Turns a sequence of big-endian bytes into a Positive Integer.
    pub fn from_be_bytes(input: untrusted::Input)
                         -> Result<Positive, error::Unspecified> {
        // Reject leading zeros. Also reject the value zero ([0]) because zero
        // isn't positive.
        if untrusted::Reader::new(input).peek(0) {
            return Err(error::Unspecified);
        }
        Self::from_be_bytes_padded(input)
    }

    pub fn from_be_bytes_padded(input: untrusted::Input)
                                -> Result<Positive, error::Unspecified> {
        // Reject empty inputs.
        if input.is_empty() {
            return Err(error::Unspecified);
        }
        let value = unsafe {
            GFp_BN_bin2bn(input.as_slice_less_safe().as_ptr(), input.len(),
                          core::ptr::null_mut())
        };
        if value.is_null() {
            return Err(error::Unspecified);
        }
        let r = Nonnegative(value);
        if r.is_zero() {
            return Err(error::Unspecified);
        }
        Ok(Positive(r))
    }

    pub fn into_elem<M>(self, m: &Modulus<M>)
                        -> Result<Elem<M>, error::Unspecified> {
        let decoded = try!(self.into_elem_decoded(m));
        decoded.into_elem(m)
    }

    pub fn into_elem_decoded<M>(self, m: &Modulus<M>)
                                -> Result<ElemDecoded<M>, error::Unspecified> {
        try!(verify_less_than(&self, &m));
        Ok(ElemDecoded {
            value: self.0,
            ring: PhantomData,
        })
    }

    pub fn into_odd_positive(self) -> Result<OddPositive, error::Unspecified> {
        self.0.into_odd_positive()
    }

    pub fn bit_length(&self) -> bits::BitLength {
        let bits = unsafe { GFp_BN_num_bits(self.as_ref()) };
        bits::BitLength::from_usize_bits(bits)
    }
}

/// Odd positive integers.
pub struct OddPositive(Positive);

impl OddPositive {
    pub fn try_clone(&self) -> Result<OddPositive, error::Unspecified> {
        let value = try!((self.0).0.try_clone());
        Ok(OddPositive(Positive(value)))
    }

    pub fn into_elem<M>(self, m: &Modulus<M>)
                        -> Result<Elem<M>, error::Unspecified> {
        self.0.into_elem(m)
    }

    pub fn into_elem_decoded<M>(self, m: &Modulus<M>)
                                -> Result<ElemDecoded<M>, error::Unspecified> {
        self.0.into_elem_decoded(m)
    }

    pub fn into_modulus<M>(self) -> Result<Modulus<M>, error::Unspecified> {
        let r = Modulus {
            ctx: unsafe { GFp_BN_MONT_CTX_new() },
            ring: PhantomData,
        };
        if r.ctx.is_null() {
            return Err(error::Unspecified);
        }
        // XXX: This makes a copy of `self`'s `BIGNUM`. TODO: change this to a
        // move.
        try!(bssl::map_result(unsafe {
            GFp_BN_MONT_CTX_set(&mut *r.ctx, self.as_ref())
        }));
        Ok(r)
    }

    pub fn into_public_exponent(self)
                                -> Result<PublicExponent, error::Unspecified> {
        let bits = self.bit_length();
        if bits < bits::BitLength::from_usize_bits(2) {
            return Err(error::Unspecified);
        }
        if bits > PUBLIC_EXPONENT_MAX_BITS {
            return Err(error::Unspecified);
        }
        let value = unsafe { GFp_BN_get_positive_u64(self.as_ref()) };
        if value == 0 {
            return Err(error::Unspecified);
        }
        Ok(PublicExponent(value))
    }
}

impl core::ops::Deref for OddPositive {
    type Target = Positive;
    fn deref(&self) -> &Self::Target { &self.0 }
}


/// A modulus *s* that is smaller than another modulus *l* so every element of
/// ℤ/sℤ is also an element of ℤ/lℤ.
pub unsafe trait SmallerModulus<L> {}

/// A  modulus *s* is smaller than another modulus *g* but as large or larger
/// than √g; i.e. √g <= s < g. This is the precondition for our Montgomery
/// reduction function to reduce an element of ℤ/lℤ to an element of ℤ/sℤ.
pub unsafe trait NotMuchSmallerModulus<L>: SmallerModulus<L> {}


/// The modulus *m* for a ring ℤ/mℤ, along with the precomputed values needed
/// for efficient Montgomery multiplication modulo *m*.
pub struct Modulus<M> {
    ctx: *mut BN_MONT_CTX,

    /// The ring ℤ/mℤ for which this is the modulus.
    ring: PhantomData<M>,
}

impl<M> Drop for Modulus<M> {
    fn drop(&mut self) { unsafe { GFp_BN_MONT_CTX_free(self.ctx); } }
}

// `Modulus` uniquely owns and references its contents.
unsafe impl<M> Send for Modulus<M> {}

// `Modulus` is immutable.
unsafe impl<M> Sync for Modulus<M> {}

/// Montgomery-encoded elements of a field.
pub struct Elem<M> {
    value: Nonnegative,

    /// The ring ℤ/mℤ for which this element is a value.
    ring: PhantomData<M>,
}

impl<M> Elem<M> {
    // There's no need to convert `value` to the Montgomery domain since
    // 0 * R**2 (mod n) == 0, so the modulus isn't even needed to construct a
    // zero-valued element.
    pub fn zero() -> Result<Self, error::Unspecified> {
        let value = try!(Nonnegative::zero());
        Ok(Elem {
            value: value,
            ring: PhantomData,
        })
    }

    pub fn try_clone(&self) -> Result<Elem<M>, error::Unspecified> {
        let value = try!(self.value.try_clone());
        Ok(Elem {
            value: value,
            ring: PhantomData,
        })
    }

    pub fn into_elem_decoded(self, m: &Modulus<M>)
                             -> Result<ElemDecoded<M>, error::Unspecified> {
        let /*mut*/ r = self.value;
        try!(bssl::map_result(unsafe {
            GFp_BN_from_mont(r.0, r.0, m.as_ref())
        }));
        Ok(ElemDecoded {
            value: r,
            ring: PhantomData,
        })
    }
}

pub struct ElemDecoded<M> {
    value: Nonnegative,

    /// The ring ℤ/mℤ for which this element is a value.
    ring: PhantomData<M>,
}

impl<M> ElemDecoded<M> {
    pub fn zero() -> Result<ElemDecoded<M>, error::Unspecified> {
        let value = try!(Nonnegative::zero());
        Ok(ElemDecoded {
            value: value,
            ring: PhantomData,
        })
    }

    pub fn take_storage(e: Elem<M>) -> ElemDecoded<M> {
        ElemDecoded {
            value: e.value,
            ring: PhantomData,
        }
    }

    pub fn try_clone(&self) -> Result<ElemDecoded<M>, error::Unspecified> {
        let value = try!(self.value.try_clone());
        Ok(ElemDecoded {
            value: value,
            ring: PhantomData,
        })
    }

    pub fn fill_be_bytes(&self, out: &mut [u8])
                         -> Result<(), error::Unspecified> {
        bssl::map_result(unsafe {
            GFp_BN_bn2bin_padded(out.as_mut_ptr(), out.len(),
                                 self.value.as_ref())
        })
    }

    pub fn is_zero(&self) -> bool { self.value.is_zero() }

    pub fn is_one(&self) -> bool { self.value.is_one() }

    pub fn into_elem(self, m: &Modulus<M>)
                     -> Result<Elem<M>, error::Unspecified> {
        let mut value = self.value;
        try!(bssl::map_result(unsafe {
            GFp_BN_to_mont(value.as_mut_ref(), value.as_ref(), m.as_ref())
        }));
        Ok(Elem {
            value: value,
            ring: PhantomData,
        })
    }

    pub fn into_odd_positive(self) -> Result<OddPositive, error::Unspecified> {
        self.value.into_odd_positive()
    }
}

pub fn elem_mul<M>(a: &Elem<M>, b: Elem<M>, m: &Modulus<M>)
                   -> Result<Elem<M>, error::Unspecified> {
    let /*mut*/ r = b.value;
    try!(bssl::map_result(unsafe {
        GFp_BN_mod_mul_mont(r.0, a.value.as_ref(), r.0, m.as_ref())
    }));
    Ok(Elem {
        value: r,
        ring: PhantomData,
    })
}

// `a` * `b` (mod `m`).
pub fn elem_mul_mixed<M>(a: &Elem<M>, b: ElemDecoded<M>, m: &Modulus<M>)
                         -> Result<ElemDecoded<M>, error::Unspecified> {
    let /*mut*/ r = b.value;
    try!(bssl::map_result(unsafe {
        GFp_BN_mod_mul_mont(r.0, a.value.as_ref(), r.0, m.as_ref())
    }));
    Ok(ElemDecoded {
        value: r,
        ring: PhantomData,
    })
}

pub fn elem_reduced<Larger, Smaller: NotMuchSmallerModulus<Larger>>(
        a: &ElemDecoded<Larger>, m: &Modulus<Smaller>)
        -> Result<ElemDecoded<Smaller>, error::Unspecified> {
    let /*mut*/ r = try!(ElemDecoded::zero());
    try!(bssl::map_result(unsafe {
        GFp_BN_reduce_mont(r.value.0, a.value.0, m.as_ref())
    }));
    Ok(r)
}

pub fn elem_squared<M>(a: Elem<M>, m: &Modulus<M>)
                       -> Result<Elem<M>, error::Unspecified> {
    let mut value = a.value;
    try!(bssl::map_result(unsafe {
        GFp_BN_mod_mul_mont(value.as_mut_ref(), value.as_ref(), value.as_ref(),
                            m.as_ref())
    }));
    Ok(Elem {
        value: value,
        ring: PhantomData,
    })
}

pub fn elem_widen<Larger, Smaller: SmallerModulus<Larger>>(
        a: ElemDecoded<Smaller>) -> ElemDecoded<Larger> {
    ElemDecoded {
        value: a.value,
        ring: PhantomData,
    }
}


pub fn elem_add<M>(a: &ElemDecoded<M>, b: ElemDecoded<M>, m: &Modulus<M>)
                   -> Result<ElemDecoded<M>, error::Unspecified> {
    let value = b.value;
    try!(bssl::map_result(unsafe {
        GFp_BN_mod_add_quick(value.0, a.value.as_ref(), value.0, m.as_ref())
    }));
    Ok(ElemDecoded {
        value: value,
        ring: PhantomData,
    })
}

pub fn elem_sub<M>(a: ElemDecoded<M>, b: &ElemDecoded<M>, m: &Modulus<M>)
                   -> Result<ElemDecoded<M>, error::Unspecified> {
    let value = a.value;
    try!(bssl::map_result(unsafe {
        GFp_BN_mod_sub_quick(value.0, value.0, b.value.as_ref(), m.as_ref())
    }));
    Ok(ElemDecoded {
        value: value,
        ring: PhantomData,
    })
}


/// An non-secret odd positive value in the range
/// [3, 2**PUBLIC_EXPONENT_MAX_BITS).
#[derive(Clone, Copy)]
pub struct PublicExponent(u64);

// This limit was chosen to bound the performance of the simple
// exponentiation-by-squaring implementation in `elem_exp_vartime`. In
// particular, it helps mitigate theoretical resource exhaustion attacks. 33
// bits was chosen as the limit based on the recommendations in [1] and
// [2]. Windows CryptoAPI (at least older versions) doesn't support values
// larger than 32 bits [3], so it is unlikely that exponents larger than 32
// bits are being used for anything Windows commonly does.
//
// [1] https://www.imperialviolet.org/2012/03/16/rsae.html
// [2] https://www.imperialviolet.org/2012/03/17/rsados.html
// [3] https://msdn.microsoft.com/en-us/library/aa387685(VS.85).aspx
pub const PUBLIC_EXPONENT_MAX_BITS: bits::BitLength = bits::BitLength(33);

/// Calculates base**exponent (mod m).
// TODO: The test coverage needs to be expanded, e.g. test with the largest
// accepted exponent and with the most common values of 65537 and 3.
pub fn elem_exp_vartime<M>(
        base: ElemDecoded<M>, PublicExponent(exponent): PublicExponent,
        m: &Modulus<M>) -> Result<ElemDecoded<M>, error::Unspecified> {
    // Use what [Knuth] calls the "S-and-X binary method", i.e. variable-time
    // square-and-multiply that scans the exponent from the most significant
    // bit to the least significant bit (left-to-right). Left-to-right requires
    // less storage compared to right-to-left scanning, at the cost of needing
    // to compute `exponent.leading_zeros()`, which we assume to be cheap.
    //
    // The vast majority of the time the exponent is either 65537
    // (0b10000000000000001) or 3 (0b11), both of which have a Hamming weight
    // of 2. As explained in [Knuth], exponentiation by squaring is the most
    // efficient algorithm the hamming weight is 2 or less. It isn't the most
    // efficient for all other, uncommon, RSA public exponent values weight,
    // but any suboptimality is tightly bounded by the
    // `PUBLIC_EXPONENT_MAX_BITS` cap.
    //
    // This implementation is slightly simplified by taking advantage of the
    // fact that we require the exponent to be an (odd) positive integer.
    //
    // [Knuth]: The Art of Computer Programming, Volume 2: Seminumerical
    //          Algorithms (3rd Edition), Section 4.6.3.
    debug_assert_eq!(exponent & 1, 1);
    assert!(exponent < (1 << PUBLIC_EXPONENT_MAX_BITS.as_usize_bits()));
    let base = try!(base.into_elem(m));
    let mut acc = try!(base.try_clone());
    let mut bit = 1 << (64 - 1 - exponent.leading_zeros());
    debug_assert!((exponent & bit) != 0);
    while bit > 1 {
        bit >>= 1;
        acc = try!(elem_squared(acc, m));
        if (exponent & bit) != 0 {
            acc = try!(elem_mul(&base, acc, m));
        }
    }
    acc.into_elem_decoded(m)
}

pub fn elem_exp_consttime<M>(
        base: ElemDecoded<M>, exponent: &OddPositive, m: &Modulus<M>)
        -> Result<ElemDecoded<M>, error::Unspecified> {
    let r = base.value;
    try!(bssl::map_result(unsafe {
        GFp_BN_mod_exp_mont_consttime(r.0, r.0, exponent.as_ref(), m.as_ref())
    }));
    Ok(ElemDecoded {
        value: r,
        ring: PhantomData,
    })
}

pub fn elem_randomize<M>(a: &mut ElemDecoded<M>, m: &Modulus<M>,
                         rng: &rand::SecureRandom)
                         -> Result<(), error::Unspecified> {
    let mut rand = rand::RAND::new(rng);
    bssl::map_result(unsafe {
        GFp_BN_rand_range_ex(a.value.as_mut_ref(), m.as_ref(), &mut rand)
    })
}

// r = 1/a (mod m).
pub fn elem_set_to_inverse_blinded<M>(
            r: &mut ElemDecoded<M>, a: &ElemDecoded<M>, m: &Modulus<M>,
            rng: &rand::SecureRandom) -> Result<(), InversionError> {
    let mut no_inverse = 0;
    let mut rand = rand::RAND::new(rng);
    bssl::map_result(unsafe {
        GFp_BN_mod_inverse_blinded(r.value.as_mut_ref(), &mut no_inverse,
                                    a.value.as_ref(), m.as_ref(), &mut rand)
    }).map_err(|_| {
        if no_inverse != 0 {
            InversionError::NoInverse
        } else {
            InversionError::Unspecified
        }
    })
}

pub enum InversionError {
    NoInverse,
    Unspecified
}

pub fn elem_verify_equal_consttime<M>(a: &ElemDecoded<M>, b: &ElemDecoded<M>)
                                      -> Result<(), error::Unspecified> {
    bssl::map_result(unsafe {
        GFp_BN_equal_consttime(a.value.as_ref(), b.value.as_ref())
    })
}

/// Nonnegative integers: `Positive` ∪ {0}.
struct Nonnegative(*mut BIGNUM);

impl Drop for Nonnegative {
    fn drop(&mut self) { unsafe { GFp_BN_free(self.0); } }
}

// `Nonnegative` uniquely owns and references its contents.
unsafe impl Send for Nonnegative {}

impl Nonnegative {
    fn zero() -> Result<Self, error::Unspecified> {
        let r = Nonnegative(unsafe { GFp_BN_new() });
        if r.0.is_null() {
            return Err(error::Unspecified);
        }
        debug_assert!(r.is_zero());
        Ok(r)
    }

    fn is_zero(&self) -> bool {
        let is_zero = unsafe { GFp_BN_is_zero(self.as_ref()) };
        is_zero != 0
    }

    fn is_one(&self) -> bool {
        let is_one = unsafe { GFp_BN_is_one(self.as_ref()) };
        is_one != 0
    }

    // XXX: This makes it too easy to break invariants on things. TODO: Remove
    // this ASAP.
    unsafe fn as_mut_ref(&mut self) -> &mut BIGNUM { &mut *self.0 }

    fn into_odd_positive(self) -> Result<OddPositive, error::Unspecified> {
        let is_odd = unsafe { GFp_BN_is_odd(self.as_ref()) };
        if is_odd == 0 {
            return Err(error::Unspecified);
        }
        Ok(OddPositive(Positive(self)))
    }

    pub fn try_clone(&self) -> Result<Nonnegative, error::Unspecified> {
        let mut r = try!(Nonnegative::zero());
        try!(bssl::map_result(unsafe {
            GFp_BN_copy(r.as_mut_ref(), self.as_ref())
        }));
        Ok(r)
    }
}

#[allow(non_camel_case_types)]
pub enum BN_MONT_CTX {}

pub enum BIGNUM {}

extern {
    fn GFp_BN_new() -> *mut BIGNUM;
    fn GFp_BN_bin2bn(in_: *const u8, len: c::size_t, ret: *mut BIGNUM)
                     -> *mut BIGNUM;
    fn GFp_BN_bn2bin_padded(out_: *mut u8, len: c::size_t, in_: &BIGNUM)
                            -> c::int;
    fn GFp_BN_ucmp(a: &BIGNUM, b: &BIGNUM) -> c::int;
    fn GFp_BN_get_positive_u64(a: &BIGNUM) -> u64;
    fn GFp_BN_equal_consttime(a: &BIGNUM, b: &BIGNUM) -> c::int;
    fn GFp_BN_is_odd(a: &BIGNUM) -> c::int;
    fn GFp_BN_is_zero(a: &BIGNUM) -> c::int;
    fn GFp_BN_is_one(a: &BIGNUM) -> c::int;
    fn GFp_BN_num_bits(bn: *const BIGNUM) -> c::size_t;
    fn GFp_BN_free(bn: *mut BIGNUM);

    // `r` and `a` may alias.
    fn GFp_BN_from_mont(r: *mut BIGNUM, a: *const BIGNUM, m: &BN_MONT_CTX)
                        -> c::int;
    fn GFp_BN_to_mont(r: *mut BIGNUM, a: *const BIGNUM, m: &BN_MONT_CTX)
                      -> c::int;
    fn GFp_BN_reduce_mont(r: *mut BIGNUM, a: *const BIGNUM, m: &BN_MONT_CTX)
                          -> c::int;

    // `r` and/or 'a' and/or 'b' may alias.
    fn GFp_BN_mod_mul_mont(r: *mut BIGNUM, a: *const BIGNUM, b: *const BIGNUM,
                           m: &BN_MONT_CTX) -> c::int;
    fn GFp_BN_mod_add_quick(r: *mut BIGNUM, a: *const BIGNUM, b: *const BIGNUM,
                            m: &BIGNUM) -> c::int;
    fn GFp_BN_mod_sub_quick(r: *mut BIGNUM, a: *const BIGNUM, b: *const BIGNUM,
                            m: &BIGNUM) -> c::int;

    // `r` and `a` may alias.
    fn GFp_BN_mod_exp_mont_consttime(r: *mut BIGNUM, a: *const BIGNUM,
                                     p: &BIGNUM, m: &BN_MONT_CTX) -> c::int;

    // The use of references here implies lack of aliasing.
    fn GFp_BN_copy(a: &mut BIGNUM, b: &BIGNUM) -> c::int;

    fn GFp_BN_MONT_CTX_new() -> *mut BN_MONT_CTX;
    fn GFp_BN_MONT_CTX_set(ctx: &mut BN_MONT_CTX, modulus: &BIGNUM) -> c::int;
    fn GFp_BN_MONT_CTX_get0_n<'a>(ctx: &'a BN_MONT_CTX) -> &'a BIGNUM;
    fn GFp_BN_MONT_CTX_free(mont: *mut BN_MONT_CTX);
}

#[allow(improper_ctypes)]
extern {
    fn GFp_BN_rand_range_ex(r: &mut BIGNUM, max_exclusive: &BIGNUM,
                            rng: &mut rand::RAND) -> c::int;

    fn GFp_BN_mod_inverse_blinded(out: &mut BIGNUM, out_no_inverse: &mut c::int,
                                  a: &BIGNUM, mont: &BN_MONT_CTX,
                                  rng: &mut rand::RAND) -> c::int;
}

<<<<<<< HEAD
#[cfg(test)]
fn assert_elem_eq<F: Field>(a: &ElemDecoded<F>, b: &ElemDecoded<F>) {
    let r = unsafe { GFp_BN_cmp(a.value.as_ref(), b.value.as_ref()) };
    assert_eq!(r, 0)
}

=======
>>>>>>> 368279ff
#[cfg(test)]
mod tests {
    use super::*;
    use super::GFp_BN_ucmp;
    use untrusted;
    use test;

    #[test]
    fn test_positive_integer_from_be_bytes_empty() {
        // Empty values are rejected.
        assert!(Positive::from_be_bytes(
                    untrusted::Input::from(&[])).is_err());
    }

    #[test]
    fn test_positive_integer_from_be_bytes_zero() {
        // The zero value is rejected.
        assert!(Positive::from_be_bytes(
                    untrusted::Input::from(&[0])).is_err());
        // A zero with a leading zero is rejected.
        assert!(Positive::from_be_bytes(
                    untrusted::Input::from(&[0, 0])).is_err());
        // A non-zero value with a leading zero is rejected.
        assert!(Positive::from_be_bytes(
                    untrusted::Input::from(&[0, 1])).is_err());
        // A non-zero value with no leading zeros is accepted.
        assert!(Positive::from_be_bytes(
                    untrusted::Input::from(&[1])).is_ok());
        // A non-zero value with that ends in a zero byte is accepted.
        assert!(Positive::from_be_bytes(
                    untrusted::Input::from(&[1, 0])).is_ok());
    }

    // Type-level representation of an arbitrary modulus.
    struct M {}

    #[test]
    fn test_elem_exp_vartime() {
        test::from_file("src/rsa/bigint_elem_exp_vartime_tests.txt",
                        |section, test_case| {
            assert_eq!(section, "");

            let m = consume_modulus(test_case, "M");
            let expected_result = consume_elem(test_case, "ModExp", &m);
            let base = consume_elem(test_case, "A", &m);
            let e = consume_public_exponent(test_case, "E");

            let actual_result = elem_exp_vartime(base, e, &m).unwrap();
            assert_elem_eq(&actual_result, &expected_result);

            Ok(())
        })
    }

    fn consume_elem(test_case: &mut test::TestCase, name: &str, m: &Modulus<M>)
                    -> ElemDecoded<M> {
        let bytes = test_case.consume_bytes(name);
        let value =
            Positive::from_be_bytes(untrusted::Input::from(&bytes)).unwrap();
        value.into_elem_decoded::<M>(m).unwrap()
    }

    fn consume_modulus(test_case: &mut test::TestCase, name: &str)
                       -> Modulus<M> {
        let value = consume_odd_positive(test_case, name);
        value.into_modulus().unwrap()
    }

    fn consume_public_exponent(test_case: &mut test::TestCase, name: &str)
                               -> PublicExponent {
        let value = consume_odd_positive(test_case, name);
        value.into_public_exponent().unwrap()
    }

    fn consume_odd_positive(test_case: &mut test::TestCase, name: &str)
                            -> OddPositive {
        let bytes = test_case.consume_bytes(name);
        let value =
            Positive::from_be_bytes(untrusted::Input::from(&bytes)).unwrap();
        value.into_odd_positive().unwrap()
    }
<<<<<<< HEAD
=======

    fn assert_elem_eq<M>(a: &ElemDecoded<M>, b: &ElemDecoded<M>) {
        let r = unsafe { GFp_BN_ucmp(a.value.as_ref(), b.value.as_ref()) };
        assert_eq!(r, 0)
    }
>>>>>>> 368279ff
}<|MERGE_RESOLUTION|>--- conflicted
+++ resolved
@@ -640,15 +640,6 @@
                                   rng: &mut rand::RAND) -> c::int;
 }
 
-<<<<<<< HEAD
-#[cfg(test)]
-fn assert_elem_eq<F: Field>(a: &ElemDecoded<F>, b: &ElemDecoded<F>) {
-    let r = unsafe { GFp_BN_cmp(a.value.as_ref(), b.value.as_ref()) };
-    assert_eq!(r, 0)
-}
-
-=======
->>>>>>> 368279ff
 #[cfg(test)]
 mod tests {
     use super::*;
@@ -730,12 +721,9 @@
             Positive::from_be_bytes(untrusted::Input::from(&bytes)).unwrap();
         value.into_odd_positive().unwrap()
     }
-<<<<<<< HEAD
-=======
 
     fn assert_elem_eq<M>(a: &ElemDecoded<M>, b: &ElemDecoded<M>) {
         let r = unsafe { GFp_BN_ucmp(a.value.as_ref(), b.value.as_ref()) };
         assert_eq!(r, 0)
     }
->>>>>>> 368279ff
 }