--- conflicted
+++ resolved
@@ -163,22 +163,15 @@
         alg: &'static EcdsaSigningAlgorithm,
         private_key: &[u8],
     ) -> Result<Self, error::KeyRejected> {
+        let rng = rand::SystemRandom::new(); // TODO: make this a parameter.
         let private_key = ec::Seed::from_bytes(
             alg.curve,
             untrusted::Input::from(private_key),
-<<<<<<< HEAD
             cpu::features()
         ).map_err(|_| error::KeyRejected::invalid_encoding())?;
         ec::KeyPair::derive(private_key)
-            .map(|key_pair| Self::new(alg, key_pair))
             .map_err(|_| error::KeyRejected::invalid_encoding())
-=======
-            untrusted::Input::from(public_key),
-            cpu::features(),
-        )?;
-        let rng = rand::SystemRandom::new(); // TODO: make this a parameter.
-        Self::new(alg, key_pair, &rng)
->>>>>>> 4be97e91
+            .and_then(|key_pair| Self::new(alg, key_pair, &rng))
     }
 
     fn new(
